--- conflicted
+++ resolved
@@ -1,38 +1,4 @@
 {
-<<<<<<< HEAD
-  "name": "notification-restify-bot",
-  "version": "1.0.0",
-  "description": "Microsoft Teams Toolkit Notification Bot Sample (Restify)",
-  "author": "Microsoft",
-  "license": "MIT",
-  "main": "./lib/index.js",
-  "scripts": {
-    "dev:teamsfx": "env-cmd --silent -f .env.teamsfx.local npm run dev",
-    "dev": "nodemon -e ts --exec node --inspect=9239 --signal SIGINT -r ts-node/register ./src/index.ts",
-    "build": "tsc --build",
-    "start": "node ./lib/src/index.js",
-    "watch": "nodemon --watch ./src -e ts --exec \"npm run start\"",
-    "test": "echo \"Error: no test specified\" && exit 1"
-  },
-  "repository": {
-    "type": "git",
-    "url": "https://github.com"
-  },
-  "dependencies": {
-    "@microsoft/adaptivecards-tools": "^0.1.3",
-    "@microsoft/teamsfx": "0.6.3-alpha.768a76f6e.0",
-    "botbuilder": "~4.15.0",
-    "restify": "^8.5.1"
-  },
-  "devDependencies": {
-    "@types/node": "^14.18.0",
-    "@types/restify": "8.4.2",
-    "env-cmd": "^10.1.0",
-    "nodemon": "^2.0.7",
-    "ts-node": "~9.1.1",
-    "typescript": "~3.9.2"
-  }
-=======
     "name": "notification-restify-bot",
     "version": "1.0.0",
     "description": "Microsoft Teams Toolkit Notification Bot Sample (Restify)",
@@ -64,5 +30,4 @@
         "ts-node": "~9.1.1",
         "typescript": "~3.9.2"
     }
->>>>>>> 07949275
 }