--- conflicted
+++ resolved
@@ -1,10 +1,6 @@
 {
     "name": "templates",
-<<<<<<< HEAD
     "version": "1.0.0-rc",
-=======
-    "version": "0.9.0",
->>>>>>> bb18bb9d
     "private": "true",
     "license": "MIT",
     "scripts": {
