import { useContext } from "react";
import { Button, Loader } from "@fluentui/react-northstar";
import { useData } from "@microsoft/teamsfx-react";
<<<<<<< HEAD
import { BearerTokenAuthProvider, createApiClient } from "@microsoft/teamsfx";
=======
import * as axios from "axios";
import { TeamsFx } from "@microsoft/teamsfx";
>>>>>>> 07949275
import { TeamsFxContext } from "../Context";

const functionName = process.env.REACT_APP_FUNC_NAME || "myFunc";

async function callFunction(teamsfx) {
  if (!teamsfx) {
    throw new Error("TeamsFx SDK is not initialized.");
  }
  try {
    const accessToken = await teamsfx.getCredential().getToken("");
    const endpoint = teamsfx.getConfig("apiEndpoint");
    const response = await axios.default.get(endpoint + "/api/" + functionName, {
      headers: {
        authorization: "Bearer " + accessToken.token,
      },
    });
    return response.data;
  } catch (err) {
    let funcErrorMsg = "";
    if (err?.response?.status === 404) {
      funcErrorMsg = `There may be a problem with the deployment of Azure Function App, please deploy Azure Function (Run command palette "Teams: Deploy to the cloud") first before running this App`;
    } else if (err.message === "Network Error") {
      funcErrorMsg =
        "Cannot call Azure Function due to network error, please check your network connection status and ";
      if (err.config.url.indexOf("localhost") >= 0) {
        funcErrorMsg += `make sure to start Azure Function locally (Run "npm run start" command inside api folder from terminal) first before running this App`;
      } else {
        funcErrorMsg += `make sure to provision and deploy Azure Function (Run command palette "Teams: Provision in the cloud" and "Teams: Deploy to the cloud") first before running this App`;
      }
    } else {
      funcErrorMsg = err.message;
      if (err.response?.data?.error) {
        funcErrorMsg += ": " + err.response.data.error;
      }
    }
    throw new Error(funcErrorMsg);
  }
}

export function AzureFunctions(props) {
  const { codePath, docsUrl } = {
    codePath: `api/${functionName}/index.js`,
    docsUrl: "https://aka.ms/teamsfx-azure-functions",
    ...props,
  };
  const teamsfx = useContext(TeamsFxContext).teamsfx;
  const { loading, data, error, reload } = useData(() => callFunction(teamsfx), {
    autoLoad: false,
  });
  return (
    <div>
      <h2>Call your Azure Function</h2>
      <p>An Azure Functions app is running. Authorize this app and click below to call it for a response:</p>
      <Button primary content="Call Azure Function" disabled={loading} onClick={reload} />
      {loading && (
        <pre className="fixed">
          <Loader />
        </pre>
      )}
      {!loading && !!data && !error && <pre className="fixed">{JSON.stringify(data, null, 2)}</pre>}
      {!loading && !data && !error && <pre className="fixed"></pre>}
      {!loading && !!error && <div className="error fixed">{error.toString()}</div>}
      <h4>How to edit the Azure Function</h4>
      <p>
        See the code in <code>{codePath}</code> to add your business logic.
      </p>
      {!!docsUrl && (
        <p>
          For more information, see the{" "}
          <a href={docsUrl} target="_blank" rel="noreferrer">
            docs
          </a>
          .
        </p>
      )}
    </div>
  );
}<|MERGE_RESOLUTION|>--- conflicted
+++ resolved
@@ -1,12 +1,8 @@
 import { useContext } from "react";
 import { Button, Loader } from "@fluentui/react-northstar";
 import { useData } from "@microsoft/teamsfx-react";
-<<<<<<< HEAD
-import { BearerTokenAuthProvider, createApiClient } from "@microsoft/teamsfx";
-=======
 import * as axios from "axios";
 import { TeamsFx } from "@microsoft/teamsfx";
->>>>>>> 07949275
 import { TeamsFxContext } from "../Context";
 
 const functionName = process.env.REACT_APP_FUNC_NAME || "myFunc";
