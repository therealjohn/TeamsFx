--- conflicted
+++ resolved
@@ -3,37 +3,16 @@
 
 import "mocha";
 import {
-<<<<<<< HEAD
-  InputResult,
-  InputResultType,
-=======
-  Func,
-  FxError,
-  NodeType,
-  ok,
->>>>>>> e7478e95
   OptionItem,
   QTreeNode,
   SingleSelectQuestion,
   traverse,
   UserInteraction,
-<<<<<<< HEAD
-  TextInputConfig,
-=======
-  ConfigMap,
   InputTextConfig,
->>>>>>> e7478e95
   SelectFolderConfig,
   SelectFileConfig,
   SelectFilesConfig,
   TimeConsumingTask,
-<<<<<<< HEAD
-  SelectOptionsConfig,
-  SelectOptionConfig,
-  Inputs,
-  Platform,
-  VsCodeEnv
-=======
   SingleSelectConfig,
   MultiSelectConfig,
   SingleSelectResult,
@@ -44,8 +23,10 @@
   SelectFileResult,
   SelectFilesResult,
   OpenUrlResult,
-  ShowMessageResult
->>>>>>> e7478e95
+  ShowMessageResult,
+  Inputs,
+  Platform,
+  VsCodeEnv
 } from "../src/index";
 import * as chai from "chai"; 
   
