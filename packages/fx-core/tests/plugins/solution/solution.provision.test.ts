// Copyright (c) Microsoft Corporation.
// Licensed under the MIT license.
import chai from "chai";
import chaiAsPromised from "chai-as-promised";
import { it } from "mocha";
import { TeamsAppSolution } from " ../../../src/plugins/solution";
import { PagedAsyncIterableIterator } from "@azure/core-paging";
import {
  ConfigFolderName,
  FxError,
  ok,
  PluginContext,
  Result,
  SolutionContext,
  Void,
  Plugin,
  AzureAccountProvider,
  SubscriptionInfo,
  IProgressHandler,
  Platform,
  UserInteraction,
  SingleSelectConfig,
  SingleSelectResult,
  MultiSelectConfig,
  MultiSelectResult,
  InputTextConfig,
  InputTextResult,
  SelectFileConfig,
  SelectFileResult,
  SelectFilesResult,
  SelectFilesConfig,
  SelectFolderResult,
  SelectFolderConfig,
  Colors,
  RunnableTask,
  TaskConfig,
  TeamsAppManifest,
  UserError,
  ProjectSettings,
  Inputs,
  TokenProvider,
  v2,
  v3,
  Ok,
  Err,
  AppPackageFolderName,
  err,
} from "@microsoft/teamsfx-api";
import * as sinon from "sinon";
import fs, { PathLike } from "fs-extra";
import {
  DEFAULT_PERMISSION_REQUEST,
  GLOBAL_CONFIG,
  REMOTE_AAD_ID,
  REMOTE_TEAMS_APP_ID,
  SolutionError,
  SOLUTION_PROVISION_SUCCEEDED,
  WEB_APPLICATION_INFO_SOURCE,
  UnauthorizedToCheckResourceGroupError,
  FailedToCheckResourceGroupExistenceError,
} from "../../../src/plugins/solution/fx-solution/constants";
import {
  FRONTEND_DOMAIN,
  FRONTEND_ENDPOINT,
  REMOTE_MANIFEST,
  MANIFEST_TEMPLATE,
} from "../../../src/plugins/resource/appstudio/constants";
import {
  HostTypeOptionAzure,
  HostTypeOptionSPFx,
} from "../../../src/plugins/solution/fx-solution/question";
import { MockedM365Provider, MockedV2Context, validManifest } from "./util";
import { AppDefinition } from "../../../src/plugins/resource/appstudio/interfaces/appDefinition";
import _ from "lodash";
import { AccessToken, GetTokenOptions, TokenCredential } from "@azure/core-auth";
import { TokenCredentialsBase, UserTokenCredentials } from "@azure/ms-rest-nodeauth";
import { Providers, ResourceGroups, ResourceManagementClient } from "@azure/arm-resources";
import { AppStudioClient } from "../../../src/plugins/resource/appstudio/appStudio";
import { AppStudioPluginImpl } from "../../../src/plugins/resource/appstudio/plugin";
import * as solutionUtil from "../../../src/plugins/solution/fx-solution/utils/util";
import * as uuid from "uuid";
import { ResourcePluginsV2 } from "../../../src/plugins/solution/fx-solution/ResourcePluginContainer";
import { newEnvInfo } from "../../../src";
import * as tools from "../../../src/common/tools";
import Container from "typedi";
import {
  askResourceGroupInfo,
  checkResourceGroupExistence,
} from "../../../src/plugins/solution/fx-solution/commonQuestions";
import { ResourceManagementModels } from "@azure/arm-resources";
import { CoreQuestionNames } from "../../../src/core/question";
import {
  Subscription,
  SubscriptionClient,
  Subscriptions,
  SubscriptionsGetOptionalParams,
  SubscriptionsListLocationsOptionalParams,
  SubscriptionsListOptionalParams,
  Location as Location_2,
  SubscriptionsGetResponse,
} from "@azure/arm-subscriptions";
import * as msRest from "@azure/ms-rest-js";
import { ProvidersGetOptionalParams, ProvidersGetResponse } from "@azure/arm-resources/esm/models";
import { TeamsAppSolutionV2 } from "../../../src/plugins/solution/fx-solution/v2/solution";
import { LocalCrypto } from "../../../src/core/crypto";
import * as arm from "../../../src/plugins/solution/fx-solution/arm";
import * as armResources from "@azure/arm-resources";
import { aadPlugin, appStudioPlugin, spfxPlugin, fehostPlugin } from "../../constants";
import { AadAppForTeamsPlugin } from "../../../src";
import * as backup from "../../../src/plugins/solution/fx-solution/utils/backupFiles";
import { resourceGroupHelper } from "../../../src/plugins/solution/fx-solution/utils/ResourceGroupHelper";
import * as manifestTemplate from "../../../src/plugins/resource/appstudio/manifestTemplate";
import { SolutionRunningState } from "../../../src/plugins/solution/fx-solution/types";
import * as sub from "@azure/arm-subscriptions";
import mockedEnv from "mocked-env";
import { askForProvisionConsentNew } from "../../../src/plugins/solution/fx-solution/v2/provision";

chai.use(chaiAsPromised);
const expect = chai.expect;

const aadPluginV2 = Container.get<v2.ResourcePlugin>(ResourcePluginsV2.AadPlugin);
const spfxPluginV2 = Container.get<v2.ResourcePlugin>(ResourcePluginsV2.SpfxPlugin);
const fehostPluginV2 = Container.get<v2.ResourcePlugin>(ResourcePluginsV2.FrontendPlugin);
const appStudioPluginV2 = Container.get<v2.ResourcePlugin>(ResourcePluginsV2.AppStudioPlugin);

class MockUserInteraction implements UserInteraction {
  selectOption(config: SingleSelectConfig): Promise<Result<SingleSelectResult, FxError>> {
    throw new Error("Method not implemented.");
  }
  selectOptions(config: MultiSelectConfig): Promise<Result<MultiSelectResult, FxError>> {
    throw new Error("Method not implemented.");
  }
  inputText(config: InputTextConfig): Promise<Result<InputTextResult, FxError>> {
    throw new Error("Method not implemented.");
  }
  selectFile(config: SelectFileConfig): Promise<Result<SelectFileResult, FxError>> {
    throw new Error("Method not implemented.");
  }
  selectFiles(config: SelectFilesConfig): Promise<Result<SelectFilesResult, FxError>> {
    throw new Error("Method not implemented.");
  }
  selectFolder(config: SelectFolderConfig): Promise<Result<SelectFolderResult, FxError>> {
    throw new Error("Method not implemented.");
  }

  openUrl(link: string): Promise<Result<boolean, FxError>> {
    throw new Error("Method not implemented.");
  }
  async showMessage(
    level: "info" | "warn" | "error",
    message: string,
    modal: boolean,
    ...items: string[]
  ): Promise<Result<string | undefined, FxError>>;

  async showMessage(
    level: "info" | "warn" | "error",
    message: Array<{ content: string; color: Colors }>,
    modal: boolean,
    ...items: string[]
  ): Promise<Result<string | undefined, FxError>>;

  async showMessage(
    level: "info" | "warn" | "error",
    message: string | Array<{ content: string; color: Colors }>,
    modal: boolean,
    ...items: string[]
  ): Promise<Result<string | undefined, FxError>> {
    if (modal === true) {
      return ok("Provision");
    }
    throw new Error("Method not implemented.");
  }
  createProgressBar(title: string, totalSteps: number): IProgressHandler {
    const handler: IProgressHandler = {
      start: async (detail?: string): Promise<void> => {},
      next: async (detail?: string): Promise<void> => {},
      end: async (): Promise<void> => {},
    };
    return handler;
  }
  runWithProgress<T>(
    task: RunnableTask<T>,
    config: TaskConfig,
    ...args: any
  ): Promise<Result<T, FxError>> {
    throw new Error("Method not implemented.");
  }
}

const mockedSubscriptionName = "mocked subscription id";
const mockedSubscriptionId = "mocked subscription id";
const mockedTenantId = "mocked tenant id";

<<<<<<< HEAD
class MyTokenCredential implements TokenCredential {
  getToken(
    scopes: string | string[],
    options?: GetTokenOptions | undefined
  ): Promise<AccessToken | null> {
    throw new Error("Method not implemented.");
  }
}

class MockedAzureTokenProvider implements AzureAccountProvider {
=======
export class MockedAzureTokenProvider implements AzureAccountProvider {
>>>>>>> 9304b479
  getAccountCredential(showDialog?: boolean): TokenCredentialsBase {
    throw new Error("Method not implemented.");
  }
  getIdentityCredential(showDialog?: boolean): TokenCredential {
    throw new Error("Method not implemented.");
  }
  async getAccountCredentialAsync(
    showDialog?: boolean,
    tenantId?: string
  ): Promise<TokenCredentialsBase> {
    return new UserTokenCredentials("someClientId", "some.domain", "someUserName", "somePassword");
  }
  getIdentityCredentialAsync(showDialog?: boolean): Promise<TokenCredential> {
    return Promise.resolve(new MyTokenCredential());
  }
  signout(): Promise<boolean> {
    throw new Error("Method not implemented.");
  }
  setStatusChangeCallback(
    statusChange: (
      status: string,
      token?: string,
      accountInfo?: Record<string, unknown>
    ) => Promise<void>
  ): Promise<boolean> {
    throw new Error("Method not implemented.");
  }
  setStatusChangeMap(
    name: string,
    statusChange: (
      status: string,
      token?: string,
      accountInfo?: Record<string, unknown>
    ) => Promise<void>,
    immediateCall?: boolean
  ): Promise<boolean> {
    throw new Error("Method not implemented.");
  }
  removeStatusChangeMap(name: string): Promise<boolean> {
    throw new Error("Method not implemented.");
  }
  async getJsonObject(showDialog?: boolean): Promise<Record<string, unknown>> {
    return {
      tid: "222",
    };
  }
  async listSubscriptions(): Promise<SubscriptionInfo[]> {
    return [
      {
        subscriptionName: mockedSubscriptionName,
        subscriptionId: mockedSubscriptionId,
        tenantId: mockedTenantId,
      },
    ];
  }
  async setSubscription(subscriptionId: string): Promise<void> {
    return;
  }
  getAccountInfo(): Record<string, string> | undefined {
    return {};
  }
  getSelectedSubscription(): Promise<SubscriptionInfo | undefined> {
    const selectedSub = {
      subscriptionId: "subscriptionId",
      tenantId: "tenantId",
      subscriptionName: "subscriptionName",
    };
    return Promise.resolve(selectedSub);
  }
}

function mockSolutionContext(): SolutionContext {
  return {
    root: ".",
    envInfo: newEnvInfo(),
    ui: new MockUserInteraction(),
    answers: { platform: Platform.VSCode },
    projectSettings: undefined,
    azureAccountProvider: new MockedAzureTokenProvider(),
    m365TokenProvider: new MockedM365Provider(),
    cryptoProvider: new LocalCrypto(""),
  };
}

function mockProvisionThatAlwaysSucceed(plugin: Plugin) {
  plugin.preProvision = async function (_ctx: PluginContext): Promise<Result<any, FxError>> {
    return ok(Void);
  };
  plugin.provision = async function (_ctx: PluginContext): Promise<Result<any, FxError>> {
    return ok(Void);
  };
  plugin.postProvision = async function (_ctx: PluginContext): Promise<Result<any, FxError>> {
    return ok(Void);
  };
}

function mockProvisionV2ThatAlwaysSucceed(plugin: v2.ResourcePlugin) {
  plugin.provisionResource = async function (): Promise<Result<Void, FxError>> {
    return ok(Void);
  };

  plugin.configureResource = async function (): Promise<Result<Void, FxError>> {
    return ok(Void);
  };
}

function mockCtxWithResourceGroupQuestions(createNew: boolean, name: string, newLocation = "") {
  const mockedCtx = mockSolutionContext();
  mockedCtx.ui!.selectOption = async (
    config: SingleSelectConfig
  ): Promise<Result<SingleSelectResult, FxError>> => {
    if (config.name === CoreQuestionNames.TargetResourceGroupName) {
      return ok({ type: "success", result: createNew ? "+ New resource group" : name });
    } else if (config.name === CoreQuestionNames.NewResourceGroupLocation) {
      return ok({ type: "success", result: newLocation });
    } else {
      throw new Error("not implemented");
    }
  };
  mockedCtx.ui!.inputText = async (
    config: InputTextConfig
  ): Promise<Result<InputTextResult, FxError>> => {
    if (config.name === CoreQuestionNames.NewResourceGroupName) {
      return ok({ type: "success", result: name });
    } else {
      throw new Error("not implemented");
    }
  };
  mockedCtx.ui!.createProgressBar = (title: string, totalSteps: number): IProgressHandler => {
    return {
      start: async (detail?: string) => {
        return;
      },
      end: async (success: boolean) => {
        return;
      },
      next: async (detail?: string) => {
        return;
      },
    };
  };
  return mockedCtx;
}

describe("provision() simple cases", () => {
  const mocker = sinon.createSandbox();

  const mockedManifest = _.cloneDeep(validManifest);
  // ignore icons for simplicity
  mockedManifest.icons.color = "";
  mockedManifest.icons.outline = "";

  const mockedAppDef: AppDefinition = {
    appName: "MyApp",
    teamsAppId: "qwertasdf",
  };

  afterEach(() => {
    mocker.restore();
  });
  it("should return error if solution state is not idle", async () => {
    const solution = new TeamsAppSolution();
    expect(solution.runningState).equal(SolutionRunningState.Idle);

    const mockedCtx = mockSolutionContext();
    solution.runningState = SolutionRunningState.ProvisionInProgress;
    let result = await solution.provision(mockedCtx);
    expect(result.isErr()).to.be.true;
    expect(result._unsafeUnwrapErr().name).equals(SolutionError.ProvisionInProgress);

    solution.runningState = SolutionRunningState.DeployInProgress;
    result = await solution.provision(mockedCtx);
    expect(result.isErr()).to.be.true;
    expect(result._unsafeUnwrapErr().name).equals(SolutionError.DeploymentInProgress);

    solution.runningState = SolutionRunningState.PublishInProgress;
    result = await solution.provision(mockedCtx);
    expect(result.isErr()).to.be.true;
    expect(result._unsafeUnwrapErr().name).equals(SolutionError.PublishInProgress);
  });

  it("should return error if manifest file is not found", async () => {
    const solution = new TeamsAppSolution();
    const mockedCtx = mockSolutionContext();
    mockedCtx.projectSettings = {
      appName: "my app",
      projectId: uuid.v4(),
      solutionSettings: {
        hostType: HostTypeOptionSPFx.id,
        name: "azure",
        version: "1.0",
        activeResourcePlugins: [fehostPlugin.name],
      },
    };
    // We leverage the fact that in testing env, this is not file at `${ctx.root}/.${ConfigFolderName}/${REMOTE_MANIFEST}`
    // So we even don't need to mock fs.readJson
    const result = await solution.provision(mockedCtx);
    expect(result.isErr()).to.be.true;
  });

  it("should return false even if provisionSucceeded is true", async () => {
    const solution = new TeamsAppSolution();
    const mockedCtx = mockSolutionContext();
    mockedCtx.envInfo.state.get(GLOBAL_CONFIG)?.set(SOLUTION_PROVISION_SUCCEEDED, true);
    const result = await solution.provision(mockedCtx);
    expect(result.isOk()).to.be.false;
  });
});

describe("provision() with permission.json file missing", () => {
  const mocker = sinon.createSandbox();
  const permissionsJsonPath = "./permissions.json";

  const fileContent: Map<string, any> = new Map();
  beforeEach(() => {
    mocker.stub(fs, "writeFile").callsFake((path: number | PathLike, data: any) => {
      fileContent.set(path.toString(), data);
    });
    mocker.stub(fs, "writeJSON").callsFake((file: string, obj: any) => {
      fileContent.set(file, JSON.stringify(obj));
    });
    mocker.stub<any, any>(fs, "pathExists").withArgs(permissionsJsonPath).resolves(false);
    mocker.stub(tools, "getSPFxTenant").returns(Promise.resolve("tenant"));
  });

  afterEach(() => {
    mocker.restore();
  });

  it("should return error for Azure projects", async () => {
    const solution = new TeamsAppSolution();
    const mockedCtx = mockSolutionContext();
    mockedCtx.projectSettings = {
      appName: "my app",
      projectId: uuid.v4(),
      solutionSettings: {
        hostType: HostTypeOptionAzure.id,
        name: "azure",
        version: "1.0",
        activeResourcePlugins: [fehostPlugin.name, aadPlugin.name],
      },
    };
    const result = await solution.provision(mockedCtx);
    expect(result.isErr()).to.be.true;
    expect(result._unsafeUnwrapErr().name).equals(SolutionError.MissingPermissionsJson);
  });

  it("should work for SPFx projects on happy path", async () => {
    const solution = new TeamsAppSolution();
    const mockedCtx = mockSolutionContext();
    mockedCtx.projectSettings = {
      appName: "my app",
      projectId: uuid.v4(),
      solutionSettings: {
        hostType: HostTypeOptionSPFx.id,
        name: "azure",
        version: "1.0",
        activeResourcePlugins: [spfxPlugin.name],
      },
    };
    solution.doProvision = async function (_ctx: SolutionContext): Promise<Result<any, FxError>> {
      return ok(Void);
    };

    const result = await solution.provision(mockedCtx);
    expect(result.isOk()).to.be.true;
  });
});

describe("provision() happy path for SPFx projects", () => {
  const mocker = sinon.createSandbox();
  const fileContent: Map<string, any> = new Map();
  const mockedAppDef: AppDefinition = {
    appName: "MyApp",
    teamsAppId: "qwertasdf",
  };
  const mockedManifest = _.cloneDeep(validManifest);

  beforeEach(() => {
    mocker.stub(fs, "writeFile").callsFake((path: number | PathLike, data: any) => {
      fileContent.set(path.toString(), data);
    });
    mocker.stub(fs, "chmod").callsFake((path: PathLike, mode: fs.Mode) => {
      return new Promise((resolve) => resolve());
    });
    mocker.stub(fs, "writeJSON").callsFake((file: string, obj: any) => {
      fileContent.set(file, JSON.stringify(obj));
    });
    mocker.stub(fs, "readFile").resolves(Buffer.from(""));
    mocker
      .stub<any, any>(fs, "readJson")
      .withArgs(
        `./tests/plugins/resource/appstudio/spfx-resources/${AppPackageFolderName}/${MANIFEST_TEMPLATE}`
      )
      .resolves(mockedManifest);
    mocker.stub(AppStudioClient, "importApp").resolves(mockedAppDef);
    mocker.stub(manifestTemplate, "loadManifest").resolves(ok(new TeamsAppManifest()));
    mocker.stub(AppStudioPluginImpl.prototype, "buildTeamsAppPackage").resolves("");
    mocker.stub(tools, "getSPFxTenant").returns(Promise.resolve("tenant"));
  });

  afterEach(() => {
    mocker.restore();
  });

  it("should succeed if insider feature flag enabled", async () => {
    const solution = new TeamsAppSolution();
    const mockedCtx = mockSolutionContext();
    mockedCtx.root = "./tests/plugins/resource/appstudio/spfx-resources";
    mockedCtx.projectSettings = {
      appName: "my app",
      projectId: uuid.v4(),
      solutionSettings: {
        hostType: HostTypeOptionSPFx.id,
        name: "SPFx",
        version: "1.0",
        activeResourcePlugins: [spfxPlugin.name, appStudioPlugin.name],
      },
    };

    expect(mockedCtx.envInfo.state.get(GLOBAL_CONFIG)?.get(SOLUTION_PROVISION_SUCCEEDED)).to.be
      .undefined;
    expect(mockedCtx.envInfo.state.get(GLOBAL_CONFIG)?.get(REMOTE_TEAMS_APP_ID)).to.be.undefined;
    const result = await solution.provision(mockedCtx);
    expect(result.isOk()).to.be.true;
    expect(mockedCtx.envInfo.state.get(GLOBAL_CONFIG)?.get(SOLUTION_PROVISION_SUCCEEDED)).to.be
      .true;

    expect(mockedCtx.envInfo.state.get("fx-resource-appstudio")?.get("teamsAppId")).equals(
      mockedAppDef.teamsAppId
    );
    expect(solution.runningState).equals(SolutionRunningState.Idle);
  });
});

function mockAzureProjectDeps(
  mocker: sinon.SinonSandbox,
  permissionsJsonPath: string,
  mockedManifest: typeof validManifest,
  mockedAppDef: AppDefinition
) {
  mocker.stub<any, any>(fs, "pathExists").withArgs(permissionsJsonPath).resolves(true);
  mocker
    .stub<any, any>(fs, "readJSON")
    .withArgs(permissionsJsonPath)
    .resolves(DEFAULT_PERMISSION_REQUEST);
  mocker
    .stub<any, any>(fs, "readJson")
    .withArgs(`./.${ConfigFolderName}/${REMOTE_MANIFEST}`)
    .resolves(mockedManifest);
  mocker.stub(AppStudioClient, "importApp").resolves(mockedAppDef);
  mocker.stub(solutionUtil, "getSubsriptionDisplayName").resolves(mockedSubscriptionName);
}

describe("Resource group creation failed for provision() in Azure projects", () => {
  const mocker = sinon.createSandbox();
  const permissionsJsonPath = "./permissions.json";
  const mockedAppDef: AppDefinition = {
    appName: "MyApp",
    teamsAppId: "qwertasdf",
  };
  const mockedManifest = _.cloneDeep(validManifest);
  // ignore icons for simplicity
  mockedManifest.icons.color = "";
  mockedManifest.icons.outline = "";
  beforeEach(() => {
    mockAzureProjectDeps(mocker, permissionsJsonPath, mockedManifest, mockedAppDef);
    mocker.stub(ResourceGroups.prototype, "createOrUpdate").throws("some error");
    mocker.stub(ResourceGroups.prototype, "checkExistence").resolves({
      body: false,
    } as armResources.ResourceManagementModels.ResourcesCheckExistenceResponse);
  });

  afterEach(() => {
    mocker.restore();
  });

  it("should return UserError if createOrUpdate throws", async () => {
    const solution = new TeamsAppSolution();
    const mockedCtx = mockSolutionContext();
    mockedCtx.projectSettings = {
      appName: "my app",
      projectId: uuid.v4(),
      solutionSettings: {
        hostType: HostTypeOptionAzure.id,
        name: "azure",
        version: "1.0",
        activeResourcePlugins: [fehostPlugin.name, aadPlugin.name, appStudioPlugin.name],
      },
    };

    mockedCtx!.answers!.targetResourceGroupName = "test-new-rg";
    const result = await solution.provision(mockedCtx);
    expect(result.isErr()).to.be.true;
    expect(result._unsafeUnwrapErr() instanceof UserError).to.be.true;
    expect(result._unsafeUnwrapErr().name).equals(SolutionError.ResourceGroupNotFound);
    expect(result._unsafeUnwrapErr().message).contains(
      "please specify an existing resource group."
    );
  });
});

describe("provision() happy path for Azure projects", () => {
  const mocker = sinon.createSandbox();
  const permissionsJsonPath = "./permissions.json";
  const resourceGroupName = "test-rg";

  const mockedAppDef: AppDefinition = {
    appName: "MyApp",
    teamsAppId: "qwertasdf",
  };
  const mockedManifest = _.cloneDeep(validManifest);
  // ignore icons for simplicity
  mockedManifest.icons.color = "";
  mockedManifest.icons.outline = "";
  beforeEach(() => {
    mockAzureProjectDeps(mocker, permissionsJsonPath, mockedManifest, mockedAppDef);
    mocker.stub(ResourceGroups.prototype, "createOrUpdate").resolves({ name: resourceGroupName });
    mocker
      .stub(ResourceGroups.prototype, "get")
      .resolves({ name: "my_app-rg", location: "West US" });
    mocker.stub(tools, "getSPFxTenant").returns(Promise.resolve("tenant"));
  });

  afterEach(() => {
    mocker.restore();
  });

  it("should succeed if app studio returns successfully", async () => {
    const solution = new TeamsAppSolution();
    // const mockedCtx = mockSolutionContext();
    const mockNewResourceGroupName = "test-new-rg";
    const mockNewResourceGroupLocation = "West US";
    const mockedCtx = mockCtxWithResourceGroupQuestions(
      true,
      mockNewResourceGroupName,
      mockNewResourceGroupLocation
    );
    mockedCtx!.answers!.targetResourceGroupName = "test-new-rg";
    mockedCtx.projectSettings = {
      appName: "my app",
      projectId: uuid.v4(),
      solutionSettings: {
        hostType: HostTypeOptionAzure.id,
        name: "azure",
        version: "1.0",
        activeResourcePlugins: [fehostPlugin.name, aadPlugin.name, appStudioPlugin.name],
      },
    };

    mockProvisionThatAlwaysSucceed(fehostPlugin);
    fehostPlugin.provision = async function (ctx: PluginContext): Promise<Result<any, FxError>> {
      ctx.config.set(FRONTEND_ENDPOINT, "http://example.com");
      ctx.config.set(FRONTEND_DOMAIN, "http://example.com");
      return ok(Void);
    };

    mockProvisionThatAlwaysSucceed(aadPlugin);
    aadPlugin.postProvision = async function (ctx: PluginContext): Promise<Result<any, FxError>> {
      ctx.config.set(REMOTE_AAD_ID, "mockedRemoteAadId");
      return ok(Void);
    };

    mockProvisionThatAlwaysSucceed(appStudioPlugin);
    appStudioPlugin.postProvision = async function (
      ctx: PluginContext
    ): Promise<Result<any, FxError>> {
      return ok(mockedAppDef.teamsAppId);
    };

    (aadPlugin as AadAppForTeamsPlugin).setApplicationInContext = function (
      ctx: PluginContext,
      _isLocalDebug?: boolean
    ): Result<any, FxError> {
      ctx.config.set(WEB_APPLICATION_INFO_SOURCE, "mockedWebApplicationInfoResouce");
      return ok(Void);
    };
    const spy = mocker.spy(aadPlugin as AadAppForTeamsPlugin, "setApplicationInContext");
    const stub = mocker.stub(arm, "deployArmTemplates");

    expect(mockedCtx.envInfo.state.get(GLOBAL_CONFIG)?.get(SOLUTION_PROVISION_SUCCEEDED)).to.be
      .undefined;
    expect(mockedCtx.envInfo.state.get(GLOBAL_CONFIG)?.get(REMOTE_TEAMS_APP_ID)).to.be.undefined;
    // mockedCtx.envInfo.state.get(GLOBAL_CONFIG)?.set("resourceGroupName", resourceGroupName);
    mockedCtx.envInfo.state.get(GLOBAL_CONFIG)?.set("subscriptionId", mockedSubscriptionId);
    mockedCtx.envInfo.state.get(GLOBAL_CONFIG)?.set("tenantId", mockedTenantId);
    mocker.stub(AppStudioPluginImpl.prototype, "getConfigForCreatingManifest" as any).returns(
      ok({
        tabEndpoint: "tabEndpoint",
        tabDomain: "tabDomain",
        aadId: uuid.v4(),
        botDomain: "botDomain",
        botId: uuid.v4(),
        webApplicationInfoResource: "webApplicationInfoResource",
      })
    );
    const result = await solution.provision(mockedCtx);
    expect(stub.called).to.be.true;
  });
});

function mockListResourceGroupResult(
  mocker: sinon.SinonSandbox,
  subscriptionId: string,
  resourceGroups: string[]
) {
  mocker
    .stub(ResourceGroups.prototype, "list")
    .callsFake(
      async (
        options?: ResourceManagementModels.ResourceGroupsListOptionalParams
      ): Promise<ResourceManagementModels.ResourceGroupsListResponse> => {
        return resourceGroups.map((name) => {
          return {
            id: `/subscriptions/${subscriptionId}/resourceGroups/${name}`,
            name: name,
            location: "East US",
            type: "Microsoft.Resources/resourceGroups",
            properties: {
              provisioningState: "Succeeded",
            },
          };
        }) as ResourceManagementModels.ResourceGroupsListResponse;
      }
    );
}

const mockSubscriptions: Subscriptions = {
  listLocations: function (
    subscriptionId: string,
    options?: SubscriptionsListLocationsOptionalParams
  ): PagedAsyncIterableIterator<Location_2> {
    return {
      next() {
        throw new Error("Function not implemented.");
      },
      [Symbol.asyncIterator]() {
        throw new Error("Function not implemented.");
      },
      byPage: () => {
        return generator() as any;
      },
    };

    function* generator() {
      yield [
        {
          id: "location",
          subscriptionId: "3b8db46f-4298-458a-ac36-e04e7e66b68f",
          name: "location",
          displayName: "location",
        },
      ];
    }
  },
  list: function (
    options?: SubscriptionsListOptionalParams
  ): PagedAsyncIterableIterator<Subscription> {
    throw new Error("Function not implemented.");
  },
  get: function (
    subscriptionId: string,
    options?: SubscriptionsGetOptionalParams
  ): Promise<SubscriptionsGetResponse> {
    throw new Error("Function not implemented.");
  },
};

function mockProviderGetResult(mocker: sinon.SinonSandbox) {
  mocker
    .stub(Providers.prototype, "get")
    .callsFake(
      async (
        resourceProviderNamespace: string,
        options?: ProvidersGetOptionalParams
      ): Promise<ProvidersGetResponse> => {
        return {
          id: "location",
          resourceTypes: [
            {
              resourceType: "resourceGroups",
              locations: ["location"],
            },
          ],
        } as ProvidersGetResponse;
      }
    );
}

describe("before provision() asking for resource group info", () => {
  const mocker = sinon.createSandbox();
  const resourceGroupsCreated = new Map<string, string>();

  before(() => {
    const mockSubscriptionClient = new SubscriptionClient(new MyTokenCredential());
    mockSubscriptionClient.subscriptions = mockSubscriptions;
    sinon.stub(sub, "SubscriptionClient").returns(mockSubscriptionClient);
  });
  beforeEach(() => {
    mocker.stub(solutionUtil, "getSubsriptionDisplayName").resolves(mockedSubscriptionName);
    mocker.stub(process, "env").get(() => {
      return { __TEAMSFX_INSIDER_PREVIEW: "true" };
    });
  });

  afterEach(() => {
    mocker.restore();
  });

  it("should create new resource group happy path", async () => {
    // Arrange
    const fakeSubscriptionId = "3b8db46f-4298-458a-ac36-e04e7e66b68f";
    const mockNewResourceGroupName = "test-new-rg";
    const mockNewResourceGroupLocation = "West US";
    const appName = "testapp";

    const mockedCtx = mockCtxWithResourceGroupQuestions(
      true,
      mockNewResourceGroupName,
      mockNewResourceGroupLocation
    );
    mockListResourceGroupResult(mocker, fakeSubscriptionId, []);
    mockProviderGetResult(mocker);

    mockedCtx.projectSettings = {
      appName: "my app",
      projectId: uuid.v4(),
      solutionSettings: {
        hostType: HostTypeOptionAzure.id,
        name: "azure",
        version: "1.0",
        activeResourcePlugins: [],
      },
    };

    const token = await mockedCtx.azureAccountProvider?.getAccountCredentialAsync();
    expect(token).to.exist;
    const mockRmClient = new ResourceManagementClient(token!, fakeSubscriptionId);

    // Act
    const resourceGroupInfoResult = await askResourceGroupInfo(
      mockedCtx,
      mockedCtx.azureAccountProvider!,
      mockRmClient,
      mockedCtx.answers!,
      mockedCtx.ui!,
      appName
    );

    // Assume
    expect(resourceGroupInfoResult.isOk()).to.be.true;

    const resourceGroupInfo = resourceGroupInfoResult._unsafeUnwrap();

    expect(resourceGroupInfo.createNewResourceGroup).to.be.true;
    expect(resourceGroupInfo.name).to.equal(mockNewResourceGroupName);
    expect(resourceGroupInfo.createNewResourceGroup && resourceGroupInfo.location).to.equal(
      mockNewResourceGroupLocation
    );
  });

  it("should use existing resource group happy path", async () => {
    // Arrange
    const fakeSubscriptionId = "3b8db46f-4298-458a-ac36-e04e7e66b68f";
    const mockResourceGroupName = "test-existing-rg";
    const mockResourceGroupList = ["test1", "test-existing-rg", "test2"];
    const appName = "testapp";

    const mockedCtx = mockCtxWithResourceGroupQuestions(false, mockResourceGroupName);
    mockListResourceGroupResult(mocker, fakeSubscriptionId, mockResourceGroupList);
    mockProviderGetResult(mocker);

    mockedCtx.projectSettings = {
      appName: "my app",
      projectId: uuid.v4(),
      solutionSettings: {
        hostType: HostTypeOptionAzure.id,
        name: "azure",
        version: "1.0",
        activeResourcePlugins: [],
      },
    };

    const token = await mockedCtx.azureAccountProvider?.getAccountCredentialAsync();
    expect(token).to.exist;
    const mockRmClient = new ResourceManagementClient(token!, fakeSubscriptionId);

    // Act
    const resourceGroupInfoResult = await askResourceGroupInfo(
      mockedCtx,
      mockedCtx.azureAccountProvider!,
      mockRmClient,
      mockedCtx.answers!,
      mockedCtx.ui!,
      appName
    );

    // Assume
    expect(resourceGroupInfoResult.isOk()).to.be.true;

    const resourceGroupInfo = resourceGroupInfoResult._unsafeUnwrap();

    expect(resourceGroupInfo.createNewResourceGroup).to.be.false;
    expect(resourceGroupInfo.name).to.equal(mockResourceGroupName);
  });

  it("should return correct error on failure when listing resource groups", async () => {
    // Arrange
    const fakeSubscriptionId = "3b8db46f-4298-458a-ac36-e04e7e66b68f";
    const mockResourceGroupName = "test-existing-rg";
    const appName = "testapp";

    const mockedCtx = mockCtxWithResourceGroupQuestions(false, mockResourceGroupName);

    mocker
      .stub(ResourceGroups.prototype, "list")
      .callsFake(
        async (
          options?: ResourceManagementModels.ResourceGroupsListOptionalParams
        ): Promise<ResourceManagementModels.ResourceGroupsListResponse> => {
          throw new Error("mock failure to list resource groups");
        }
      );

    mockedCtx.projectSettings = {
      appName: "my app",
      projectId: uuid.v4(),
      solutionSettings: {
        hostType: HostTypeOptionAzure.id,
        name: "azure",
        version: "1.0",
        activeResourcePlugins: [],
      },
    };

    const token = await mockedCtx.azureAccountProvider?.getAccountCredentialAsync();
    expect(token).to.exist;
    const mockRmClient = new ResourceManagementClient(token!, fakeSubscriptionId);

    // Act
    const resourceGroupInfoResult = await askResourceGroupInfo(
      mockedCtx,
      mockedCtx.azureAccountProvider!,
      mockRmClient,
      mockedCtx.answers!,
      mockedCtx.ui!,
      appName
    );

    // Assume
    expect(resourceGroupInfoResult.isErr()).to.be.true;
    expect(resourceGroupInfoResult._unsafeUnwrapErr().name).to.equal(
      SolutionError.FailedToListResourceGroup
    );
  });

  describe("checkResourceGroupExistence", () => {
    const mockSubscriptionId = "3b8db46f-4298-458a-ac36-e04e7e66b68f";
    const mockSubscriptionName = "Test Subscription";
    const mockResourceGroupName = "mock-rg";
    let upstreamResult: Result<boolean, Error> = new Ok<boolean, Error>(true);
    let mockRmClient: ResourceManagementClient;

    beforeEach(async () => {
      const mockedCtx = mockCtxWithResourceGroupQuestions(false, mockResourceGroupName);
      mocker
        .stub(ResourceGroups.prototype, "checkExistence")
        .callsFake(
          async (
            resourceGroupName: string,
            options?: msRest.RequestOptionsBase
          ): Promise<armResources.ResourceManagementModels.ResourceGroupsCheckExistenceResponse> => {
            if (upstreamResult.isOk()) {
              return {
                body: upstreamResult.value,
              } as armResources.ResourceManagementModels.ResourceGroupsCheckExistenceResponse;
            } else {
              throw upstreamResult.error;
            }
          }
        );

      mockedCtx.projectSettings = {
        appName: "my app",
        projectId: uuid.v4(),
        solutionSettings: {
          hostType: HostTypeOptionAzure.id,
          name: "azure",
          version: "1.0",
          activeResourcePlugins: [],
        },
      };
      const token = await mockedCtx.azureAccountProvider?.getAccountCredentialAsync();
      expect(token).to.exist;
      mockRmClient = new ResourceManagementClient(token!, mockSubscriptionId);
    });

    it("Exists", async () => {
      // Arrange
      upstreamResult = new Ok<boolean, Error>(true);
      // Act
      const result = await checkResourceGroupExistence(
        mockRmClient,
        mockResourceGroupName,
        mockSubscriptionId,
        mockSubscriptionName
      );
      // Assert
      expect(result.isOk());
      expect(result._unsafeUnwrap()).to.be.true;
    });

    it("Not exist", async () => {
      // Arrange
      upstreamResult = new Ok<boolean, Error>(false);
      // Act
      const result = await checkResourceGroupExistence(
        mockRmClient,
        mockResourceGroupName,
        mockSubscriptionId,
        mockSubscriptionName
      );
      // Assert
      expect(result.isOk());
      expect(result._unsafeUnwrap()).to.be.false;
    });

    it("Unauthorized", async () => {
      // Arrange
      upstreamResult = new Err<boolean, Error>(
        new msRest.RestError("Unauthorized", "RestError", 403)
      );
      // Act
      const result = await checkResourceGroupExistence(
        mockRmClient,
        mockResourceGroupName,
        mockSubscriptionId,
        mockSubscriptionName
      );
      // Assert
      expect(result.isErr());
      expect(result._unsafeUnwrapErr()).instanceOf(UnauthorizedToCheckResourceGroupError);
    });

    it("Network error", async () => {
      // Arrange
      upstreamResult = new Err<boolean, Error>(new Error("MockNetworkError"));
      // Act
      const result = await checkResourceGroupExistence(
        mockRmClient,
        mockResourceGroupName,
        mockSubscriptionId,
        mockSubscriptionName
      );
      // Assert
      expect(result.isErr());
      expect(result._unsafeUnwrapErr()).instanceOf(FailedToCheckResourceGroupExistenceError);
      expect(result._unsafeUnwrapErr().message).to.contain("MockNetworkError");
    });

    it("Non-Error thrown", async () => {
      // Arrange
      upstreamResult = new Err<boolean, Error>("UnexpectedUnknownError" as unknown as Error);
      // Act
      const result = await checkResourceGroupExistence(
        mockRmClient,
        mockResourceGroupName,
        mockSubscriptionId,
        mockSubscriptionName
      );
      // Assert
      expect(result.isErr());
      expect(result._unsafeUnwrapErr()).instanceOf(FailedToCheckResourceGroupExistenceError);
      expect(result._unsafeUnwrapErr().message).to.contain("UnexpectedUnknownError");
    });
  });
});

describe("API v2 implementation", () => {
  describe("SPFx projects", () => {
    const mocker = sinon.createSandbox();

    afterEach(() => {
      mocker.restore();
    });
    it("should work on happy path", async () => {
      const projectSettings: ProjectSettings = {
        appName: "my app",
        projectId: uuid.v4(),
        solutionSettings: {
          hostType: HostTypeOptionSPFx.id,
          name: "azure",
          version: "1.0",
          activeResourcePlugins: [spfxPluginV2.name],
        },
      };
      const mockedCtx = new MockedV2Context(projectSettings);
      const mockedInputs: Inputs = {
        platform: Platform.VSCode,
        projectPath: "./",
      };
      const mockedTokenProvider: TokenProvider = {
        azureAccountProvider: new MockedAzureTokenProvider(),
        m365TokenProvider: new MockedM365Provider(),
      };
      const mockedEnvInfo: v2.EnvInfoV2 = {
        envName: "default",
        config: { manifest: { appName: { short: "test-app" } } },
        state: {},
      };
      mockProvisionV2ThatAlwaysSucceed(spfxPluginV2);
      mockProvisionV2ThatAlwaysSucceed(appStudioPluginV2);

      const solution = new TeamsAppSolutionV2();
      const result = await solution.provisionResources(
        mockedCtx,
        mockedInputs,
        mockedEnvInfo,
        mockedTokenProvider
      );
      expect(result.isOk()).equals(true);
      expect(mockedEnvInfo.state.solution.teamsAppTenantId === "tenantId");
      expect(mockedEnvInfo.state["fx-resource-appstudio"].tenantId === "tenantId");
      expect(mockedEnvInfo.state.solution.provisionSucceeded === true);
    });

    it("provision after switch M365 account", async () => {
      const projectSettings: ProjectSettings = {
        appName: "my app",
        projectId: uuid.v4(),
        solutionSettings: {
          hostType: HostTypeOptionSPFx.id,
          name: "azure",
          version: "1.0",
          activeResourcePlugins: [spfxPluginV2.name],
        },
      };
      const mockedCtx = new MockedV2Context(projectSettings);
      mockedCtx.userInteraction = new MockUserInteraction();
      const mockedInputs: Inputs = {
        platform: Platform.VSCode,
        projectPath: "./",
      };
      const mockedTokenProvider: TokenProvider = {
        azureAccountProvider: new MockedAzureTokenProvider(),
        m365TokenProvider: new MockedM365Provider(),
      };
      const mockedEnvInfo: v2.EnvInfoV2 = {
        envName: "default",
        config: { manifest: { appName: { short: "test-app" } } },
        state: {
          "fx-resource-appstudio": { tenantId: "previousTenantId" },
          solution: { teamsAppTenantId: "previousTenantId", provisionSucceeded: true },
          "fx-resource-spfx": {},
        },
      };
      mockProvisionV2ThatAlwaysSucceed(spfxPluginV2);
      mockProvisionV2ThatAlwaysSucceed(appStudioPluginV2);
      mocker.stub(backup, "backupFiles").resolves(ok(undefined));
      mocker.stub(arm, "updateAzureParameters").resolves(ok(undefined));

      const solution = new TeamsAppSolutionV2();
      const result = await solution.provisionResources(
        mockedCtx,
        mockedInputs,
        mockedEnvInfo,
        mockedTokenProvider
      );

      expect(result.isOk()).equals(true);
      expect(mockedEnvInfo.state.solution.teamsAppTenantId).equals("tenantId");
      expect(mockedEnvInfo.state["fx-resource-appstudio"].tenantId).equals("tenantId");
      expect(mockedEnvInfo.state.solution.provisionSucceeded).equals(true);
    });

    it("provision after switch M365 account error when backup", async () => {
      const projectSettings: ProjectSettings = {
        appName: "my app",
        projectId: uuid.v4(),
        solutionSettings: {
          hostType: HostTypeOptionSPFx.id,
          name: "azure",
          version: "1.0",
          activeResourcePlugins: [spfxPluginV2.name],
        },
      };
      const mockedCtx = new MockedV2Context(projectSettings);
      mockedCtx.userInteraction = new MockUserInteraction();
      const mockedInputs: Inputs = {
        platform: Platform.VSCode,
        projectPath: "./",
      };
      const mockedTokenProvider: TokenProvider = {
        azureAccountProvider: new MockedAzureTokenProvider(),
        m365TokenProvider: new MockedM365Provider(),
      };
      const mockedEnvInfo: v2.EnvInfoV2 = {
        envName: "default",
        config: { manifest: { appName: { short: "test-app" } } },
        state: {
          "fx-resource-appstudio": { tenantId: "previousTenantId" },
          solution: { teamsAppTenantId: "previousTenantId", provisionSucceeded: true },
          "fx-resource-spfx": {},
        },
      };
      mockProvisionV2ThatAlwaysSucceed(spfxPluginV2);
      mockProvisionV2ThatAlwaysSucceed(appStudioPluginV2);
      mocker
        .stub(backup, "backupFiles")
        .resolves(err(new UserError("solution", "error1", "error1")));

      const solution = new TeamsAppSolutionV2();
      const result = await solution.provisionResources(
        mockedCtx,
        mockedInputs,
        mockedEnvInfo,
        mockedTokenProvider
      );

      expect(result.isErr()).equals(true);
      if (result.isErr()) {
        expect(result.error.name).equal("error1");
      }
    });
  });

  describe("Azure projects", () => {
    const mocker = sinon.createSandbox();

    beforeEach(() => {
      mocker.stub(ResourceGroups.prototype, "createOrUpdate").resolves({ name: "my_app-rg" });
      mocker.stub(ResourceGroups.prototype, "checkExistence").resolves({
        body: false,
      } as armResources.ResourceManagementModels.ResourcesCheckExistenceResponse);

      mocker
        .stub<any, any>(resourceGroupHelper, "askResourceGroupInfo")
        .callsFake(
          async (
            ctx: v2.Context,
            inputs: Inputs,
            azureAccountProvider: AzureAccountProvider,
            rmClient: ResourceManagementClient,
            defaultResourceGroupName: string
          ): Promise<Result<any, FxError>> => {
            return ok({
              createNewResourceGroup: false,
              name: "mockRG",
              location: "mockLoc",
            });
          }
        );
    });
    afterEach(() => {
      mocker.restore();
    });

    it("should work on happy path", async () => {
      const projectSettings: ProjectSettings = {
        appName: "my app",
        projectId: uuid.v4(),
        solutionSettings: {
          hostType: HostTypeOptionAzure.id,
          name: "azure",
          version: "1.0",
          activeResourcePlugins: [fehostPluginV2.name, appStudioPluginV2.name, aadPluginV2.name],
        },
      };
      const mockedCtx = new MockedV2Context(projectSettings);
      mockedCtx.userInteraction = new MockUserInteraction();
      const mockedInputs: Inputs = {
        platform: Platform.VSCode,
        projectPath: "./",
        isForUT: true,
      };
      const mockedTokenProvider: TokenProvider = {
        azureAccountProvider: new MockedAzureTokenProvider(),
        m365TokenProvider: new MockedM365Provider(),
      };
      const mockedEnvInfo: v2.EnvInfoV2 = {
        envName: "default",
        config: { manifest: { appName: { short: "test-app" } } },
        state: {},
      };
      mockProvisionV2ThatAlwaysSucceed(fehostPluginV2);
      mockProvisionV2ThatAlwaysSucceed(appStudioPluginV2);
      mockProvisionV2ThatAlwaysSucceed(aadPluginV2);

      const solution = new TeamsAppSolutionV2();
      const result = await solution.provisionResources(
        mockedCtx,
        mockedInputs,
        mockedEnvInfo,
        mockedTokenProvider
      );
      expect(result.isOk()).equals(true);
    });

    it("should not call arm deployment when there is no Azure resource to provision", async () => {
      const projectSettings: ProjectSettings = {
        appName: "my app",
        projectId: uuid.v4(),
        solutionSettings: {
          hostType: HostTypeOptionAzure.id,
          name: "azure",
          version: "1.0",
          activeResourcePlugins: [appStudioPluginV2.name, aadPluginV2.name],
        },
      };
      const mockedCtx = new MockedV2Context(projectSettings);
      mockedCtx.userInteraction = new MockUserInteraction();
      const mockedInputs: Inputs = {
        platform: Platform.VSCode,
        projectPath: "./",
        isForUT: false,
      };
      const mockedTokenProvider: TokenProvider = {
        azureAccountProvider: new MockedAzureTokenProvider(),
        m365TokenProvider: new MockedM365Provider(),
      };
      const mockedEnvInfo: v2.EnvInfoV2 = {
        envName: "default",
        config: { manifest: { appName: { short: "test-app" } } },
        state: {},
      };
      mockProvisionV2ThatAlwaysSucceed(appStudioPluginV2);
      mockProvisionV2ThatAlwaysSucceed(aadPluginV2);

      const solution = new TeamsAppSolutionV2();
      const armSpy = sinon.spy(arm, "deployArmTemplates");
      const result = await solution.provisionResources(
        mockedCtx,
        mockedInputs,
        mockedEnvInfo,
        mockedTokenProvider
      );
      chai.assert.equal(armSpy.callCount, 0);
      expect(result.isOk()).equals(true);
    });

    it("provision after switch M365 and Azure subscription", async () => {
      const projectSettings: ProjectSettings = {
        appName: "my app",
        projectId: uuid.v4(),
        solutionSettings: {
          hostType: HostTypeOptionAzure.id,
          name: "azure",
          version: "1.0",
          activeResourcePlugins: [fehostPluginV2.name, appStudioPluginV2.name, aadPluginV2.name],
        },
      };
      const mockedCtx = new MockedV2Context(projectSettings);
      mockedCtx.userInteraction = new MockUserInteraction();
      const mockedInputs: Inputs = {
        platform: Platform.VSCode,
        projectPath: "./",
        isForUT: true,
      };
      const mockedTokenProvider: TokenProvider = {
        azureAccountProvider: new MockedAzureTokenProvider(),
        m365TokenProvider: new MockedM365Provider(),
      };
      const mockedEnvInfo: v2.EnvInfoV2 = {
        envName: "default",
        config: { manifest: { appName: { short: "test-app" } } },
        state: {
          "fx-resource-appstudio": { tenantId: "previousTenantId" },
          solution: {
            teamsAppTenantId: "previousTenantId",
            provisionSucceeded: true,
            subscriptionId: "previousSubscriptionId",
            subscriptionName: "previousSubscriptionName",
            tenantId: "tenantId",
          },
          "fx-resource-spfx": {},
        },
      };
      mockProvisionV2ThatAlwaysSucceed(fehostPluginV2);
      mockProvisionV2ThatAlwaysSucceed(appStudioPluginV2);
      mockProvisionV2ThatAlwaysSucceed(aadPluginV2);
      mocker.stub(backup, "backupFiles").resolves(ok(undefined));
      mocker.stub(arm, "updateAzureParameters").resolves(ok(undefined));

      const solution = new TeamsAppSolutionV2();
      const result = await solution.provisionResources(
        mockedCtx,
        mockedInputs,
        mockedEnvInfo,
        mockedTokenProvider
      );
      expect(result.isOk()).equals(true);
      expect(mockedEnvInfo.state.solution.teamsAppTenantId).equals("tenantId");
      expect(mockedEnvInfo.state["fx-resource-appstudio"].tenantId).equals("tenantId");
      expect(mockedEnvInfo.state.solution.provisionSucceeded).equals(true);
      expect(mockedEnvInfo.state.solution.subscriptionId).equals("subscriptionId");
      expect(mockedEnvInfo.state.solution.subscriptionName).equals("subscriptionName");
    });

    it("provision after switch M365 and Azure subscription error when update Azure parameters", async () => {
      const projectSettings: ProjectSettings = {
        appName: "my app",
        projectId: uuid.v4(),
        solutionSettings: {
          hostType: HostTypeOptionAzure.id,
          name: "azure",
          version: "1.0",
          activeResourcePlugins: [fehostPluginV2.name, appStudioPluginV2.name, aadPluginV2.name],
        },
      };
      const mockedCtx = new MockedV2Context(projectSettings);
      mockedCtx.userInteraction = new MockUserInteraction();
      const mockedInputs: Inputs = {
        platform: Platform.VSCode,
        projectPath: "./",
        isForUT: true,
      };
      const mockedTokenProvider: TokenProvider = {
        azureAccountProvider: new MockedAzureTokenProvider(),
        m365TokenProvider: new MockedM365Provider(),
      };
      const mockedEnvInfo: v2.EnvInfoV2 = {
        envName: "default",
        config: { manifest: { appName: { short: "test-app" } } },
        state: {
          "fx-resource-appstudio": { tenantId: "previousTenantId" },
          solution: {
            teamsAppTenantId: "previousTenantId",
            provisionSucceeded: true,
            subscriptionId: "previousSubscriptionId",
            subscriptionName: "previousSubscriptionName",
            tenantId: "tenantId",
          },
          "fx-resource-spfx": {},
        },
      };
      mockProvisionV2ThatAlwaysSucceed(fehostPluginV2);
      mockProvisionV2ThatAlwaysSucceed(appStudioPluginV2);
      mockProvisionV2ThatAlwaysSucceed(aadPluginV2);
      mocker.stub(backup, "backupFiles").resolves(ok(undefined));
      mocker
        .stub(arm, "updateAzureParameters")
        .resolves(err(new UserError("Solution", "error1", "error1")));

      const solution = new TeamsAppSolutionV2();
      const result = await solution.provisionResources(
        mockedCtx,
        mockedInputs,
        mockedEnvInfo,
        mockedTokenProvider
      );
      expect(result.isErr()).equals(true);
      if (result.isErr()) {
        expect(result.error.source).equal("Solution");
        expect(result.error.name).equal("error1");
      }
    });
  });
});

describe("askForProvisionConsentNew", () => {
  const mocker = sinon.createSandbox();
  afterEach(() => {
    mocker.restore();
  });
  it("not switch M365 or Azure", async () => {
    // Arrange
    const projectSettings: ProjectSettings = {
      appName: "my app",
      projectId: uuid.v4(),
      solutionSettings: {
        hostType: HostTypeOptionAzure.id,
        name: "azure",
        version: "1.0",
        activeResourcePlugins: [fehostPluginV2.name, appStudioPluginV2.name, aadPluginV2.name],
      },
    };
    const mockedCtx = new MockedV2Context(projectSettings);
    mockedCtx.userInteraction = new MockUserInteraction();

    const showMessageSpy = mocker
      .stub<any, any>(mockedCtx.userInteraction, "showMessage")
      .callsFake(
        async (
          level: "info" | "warn" | "error",
          message: string,
          modal: boolean,
          ...items: string[]
        ): Promise<Result<string | undefined, FxError>> => {
          return ok("Provision");
        }
      );

    const mockedAzureTokenProvider = new MockedAzureTokenProvider();

    const mockedEnvInfo: v2.EnvInfoV2 = {
      envName: "dev",
      config: { manifest: { appName: { short: "test-app" } } },
      state: {
        "fx-resource-appstudio": { tenantId: "tenantId" },
        solution: {
          teamsAppTenantId: "tenantId",
          provisionSucceeded: true,
          subscriptionId: "subscriptionId",
          subscriptionName: "subscriptionName",
          tenantId: "tenantId",
        },
        "fx-resource-spfx": {},
      },
    };
    const m365AccountName = "m365Name";

    // Act
    await askForProvisionConsentNew(
      mockedCtx,
      mockedAzureTokenProvider,
      mockedEnvInfo as v3.EnvInfoV3,
      false,
      false,
      m365AccountName,
      true,
      "tenantId"
    );

    // Assert
    const expectedAccountsInfo =
      "Azure account: someUserName\nAzure subscription: subscriptionName\nM365 account: m365Name\n\nCost may incur according to the usage. Do you want to provision resources in dev environment using accounts listed above?";
    expect(showMessageSpy.calledOnce).equal(true);
    expect(showMessageSpy.calledWithMatch("warn", expectedAccountsInfo, true, "Provision")).equal(
      true
    );
  });

  it("switch M365 only with Azure resources", async () => {
    // Arrange
    const projectSettings: ProjectSettings = {
      appName: "my app",
      projectId: uuid.v4(),
      solutionSettings: {
        hostType: HostTypeOptionAzure.id,
        name: "azure",
        version: "1.0",
        activeResourcePlugins: [fehostPluginV2.name, appStudioPluginV2.name, aadPluginV2.name],
      },
    };
    const mockedCtx = new MockedV2Context(projectSettings);
    mockedCtx.userInteraction = new MockUserInteraction();

    const showMessageSpy = mocker
      .stub<any, any>(mockedCtx.userInteraction, "showMessage")
      .callsFake(
        async (
          level: "info" | "warn" | "error",
          message: string,
          modal: boolean,
          ...items: string[]
        ): Promise<Result<string | undefined, FxError>> => {
          return ok("Provision");
        }
      );

    const mockedAzureTokenProvider = new MockedAzureTokenProvider();

    const mockedEnvInfo: v2.EnvInfoV2 = {
      envName: "dev",
      config: { manifest: { appName: { short: "test-app" } } },
      state: {
        "fx-resource-appstudio": { tenantId: "tenantId" },
        solution: {
          teamsAppTenantId: "tenantId",
          provisionSucceeded: true,
          subscriptionId: "subscriptionId",
          subscriptionName: "subscriptionName",
          tenantId: "tenantId",
        },
        "fx-resource-spfx": {},
      },
    };
    const m365AccountName = "m365Name";

    // Act
    const res = await askForProvisionConsentNew(
      mockedCtx,
      mockedAzureTokenProvider,
      mockedEnvInfo as v3.EnvInfoV3,
      true,
      false,
      m365AccountName,
      true,
      "tenantId",
      "subId"
    );

    // Assert
    const expectedAccountsInfo =
      "You are now using a different Microsoft 365 account from what you previously used.\nAzure account: someUserName\nAzure subscription: subscriptionName\nM365 account: m365Name\n\nCost may incur according to the usage. Do you want to provision resources in dev environment using accounts listed above?";
    expect(showMessageSpy.calledOnce).equal(true);
    expect(
      showMessageSpy.calledWithMatch("warn", expectedAccountsInfo, true, "Provision", "Learn more")
    ).equal(true);
    expect(res.isOk()).equal(true);
  });

  it("switch Azure only", async () => {
    // Arrange
    const projectSettings: ProjectSettings = {
      appName: "my app",
      projectId: uuid.v4(),
      solutionSettings: {
        hostType: HostTypeOptionAzure.id,
        name: "azure",
        version: "1.0",
        activeResourcePlugins: [fehostPluginV2.name, appStudioPluginV2.name, aadPluginV2.name],
      },
    };
    const mockedCtx = new MockedV2Context(projectSettings);
    mockedCtx.userInteraction = new MockUserInteraction();

    const showMessageSpy = mocker
      .stub<any, any>(mockedCtx.userInteraction, "showMessage")
      .callsFake(
        async (
          level: "info" | "warn" | "error",
          message: string,
          modal: boolean,
          ...items: string[]
        ): Promise<Result<string | undefined, FxError>> => {
          return ok("Provision");
        }
      );

    const mockedAzureTokenProvider = new MockedAzureTokenProvider();

    const mockedEnvInfo: v2.EnvInfoV2 = {
      envName: "dev",
      config: { manifest: { appName: { short: "test-app" } } },
      state: {
        "fx-resource-appstudio": { tenantId: "tenantId" },
        solution: {
          teamsAppTenantId: "tenantId",
          provisionSucceeded: true,
          subscriptionId: "subscriptionId",
          subscriptionName: "subscriptionName",
          tenantId: "tenantId",
        },
        "fx-resource-spfx": {},
      },
    };
    const m365AccountName = "m365Name";

    // Act
    const res = await askForProvisionConsentNew(
      mockedCtx,
      mockedAzureTokenProvider,
      mockedEnvInfo as v3.EnvInfoV3,
      false,
      true,
      m365AccountName,
      true,
      "tenantId",
      "subId"
    );

    // Assert
    const expectedAccountsInfo =
      "You are now using a different Azure subscription from what you previously used.\nAzure account: someUserName\nAzure subscription: subscriptionName\nM365 account: m365Name\n\nCost may incur according to the usage. Do you want to provision resources in dev environment using accounts listed above?";
    expect(showMessageSpy.calledOnce).equal(true);
    expect(
      showMessageSpy.calledWithMatch("warn", expectedAccountsInfo, true, "Provision", "Learn more")
    ).equal(true);
    expect(res.isOk()).equal(true);
  });

  it("switch Azure and M365", async () => {
    // Arrange
    const projectSettings: ProjectSettings = {
      appName: "my app",
      projectId: uuid.v4(),
      solutionSettings: {
        hostType: HostTypeOptionAzure.id,
        name: "azure",
        version: "1.0",
        activeResourcePlugins: [fehostPluginV2.name, appStudioPluginV2.name, aadPluginV2.name],
      },
    };
    const mockedCtx = new MockedV2Context(projectSettings);
    mockedCtx.userInteraction = new MockUserInteraction();

    const showMessageSpy = mocker
      .stub<any, any>(mockedCtx.userInteraction, "showMessage")
      .callsFake(
        async (
          level: "info" | "warn" | "error",
          message: string,
          modal: boolean,
          ...items: string[]
        ): Promise<Result<string | undefined, FxError>> => {
          return ok("Provision");
        }
      );

    const mockedAzureTokenProvider = new MockedAzureTokenProvider();

    const mockedEnvInfo: v2.EnvInfoV2 = {
      envName: "dev",
      config: { manifest: { appName: { short: "test-app" } } },
      state: {
        "fx-resource-appstudio": { tenantId: "tenantId" },
        solution: {
          teamsAppTenantId: "tenantId",
          provisionSucceeded: true,
          subscriptionId: "subscriptionId",
          subscriptionName: "subscriptionName",
          tenantId: "tenantId",
        },
        "fx-resource-spfx": {},
      },
    };
    const m365AccountName = "m365Name";

    // Act
    const res = await askForProvisionConsentNew(
      mockedCtx,
      mockedAzureTokenProvider,
      mockedEnvInfo as v3.EnvInfoV3,
      true,
      true,
      m365AccountName,
      true,
      "tenantId",
      "subId"
    );

    // Assert
    const expectedAccountsInfo =
      "You are now using a different Microsoft 365 account and a differnt Azure subscription from what you previously used.\nAzure account: someUserName\nAzure subscription: subscriptionName\nM365 account: m365Name\n\nCost may incur according to the usage. Do you want to provision resources in dev environment using accounts listed above?";
    expect(showMessageSpy.calledOnce).equal(true);
    expect(
      showMessageSpy.calledWithMatch("warn", expectedAccountsInfo, true, "Provision", "Learn more")
    ).equal(true);
    expect(res.isOk()).equal(true);
  });

  it("switch M365 without Azure resources", async () => {
    // Arrange
    const projectSettings: ProjectSettings = {
      appName: "my app",
      projectId: uuid.v4(),
      solutionSettings: {
        hostType: HostTypeOptionAzure.id,
        name: "azure",
        version: "1.0",
        activeResourcePlugins: [fehostPluginV2.name, appStudioPluginV2.name, aadPluginV2.name],
      },
    };
    const mockedCtx = new MockedV2Context(projectSettings);
    mockedCtx.userInteraction = new MockUserInteraction();

    const showMessageSpy = mocker
      .stub<any, any>(mockedCtx.userInteraction, "showMessage")
      .callsFake(
        async (
          level: "info" | "warn" | "error",
          message: string,
          modal: boolean,
          ...items: string[]
        ): Promise<Result<string | undefined, FxError>> => {
          return ok("Provision");
        }
      );

    const mockedAzureTokenProvider = new MockedAzureTokenProvider();

    const mockedEnvInfo: v2.EnvInfoV2 = {
      envName: "dev",
      config: { manifest: { appName: { short: "test-app" } } },
      state: {
        "fx-resource-appstudio": { tenantId: "tenantId" },
        solution: {
          teamsAppTenantId: "tenantId",
          provisionSucceeded: true,
          subscriptionId: "subscriptionId",
          subscriptionName: "subscriptionName",
          tenantId: "tenantId",
        },
        "fx-resource-spfx": {},
      },
    };
    const m365AccountName = "m365Name";

    // Act
    const res = await askForProvisionConsentNew(
      mockedCtx,
      mockedAzureTokenProvider,
      mockedEnvInfo as v3.EnvInfoV3,
      true,
      false,
      m365AccountName,
      false,
      "tenantId",
      "subId"
    );

    // Assert
    const expectedAccountsInfo =
      "You are now using a different Microsoft 365 account from what you previously used.\nM365 account: m365Name\n\nDo you want to provision resources in dev environment using the account listed above?";
    expect(showMessageSpy.calledOnce).equal(true);
    expect(
      showMessageSpy.calledWithMatch("warn", expectedAccountsInfo, true, "Provision", "Learn more")
    ).equal(true);
    expect(res.isOk()).equal(true);
  });

  it("not switch M365 when spfx", async () => {
    // Arrange
    const projectSettings: ProjectSettings = {
      appName: "my app",
      projectId: uuid.v4(),
      solutionSettings: {
        hostType: HostTypeOptionAzure.id,
        name: "azure",
        version: "1.0",
        activeResourcePlugins: [appStudioPluginV2.name],
      },
    };
    const mockedCtx = new MockedV2Context(projectSettings);
    const mockedAzureTokenProvider = new MockedAzureTokenProvider();

    const mockedEnvInfo: v2.EnvInfoV2 = {
      envName: "dev",
      config: { manifest: { appName: { short: "test-app" } } },
      state: {
        "fx-resource-appstudio": { tenantId: "tenantId" },
        solution: {
          teamsAppTenantId: "tenantId",
          provisionSucceeded: true,
        },
        "fx-resource-spfx": {},
      },
    };
    const m365AccountName = "m365Name";

    // Act
    const res = await askForProvisionConsentNew(
      mockedCtx,
      mockedAzureTokenProvider,
      mockedEnvInfo as v3.EnvInfoV3,
      false,
      false,
      m365AccountName,
      false,
      "tenantId",
      "subId"
    );

    // Assert
    expect(res.isOk()).equal(true);
  });

  it("not switch M365 when spfx", async () => {
    // Arrange
    const projectSettings: ProjectSettings = {
      appName: "my app",
      projectId: uuid.v4(),
      solutionSettings: {
        hostType: HostTypeOptionAzure.id,
        name: "azure",
        version: "1.0",
        activeResourcePlugins: [appStudioPluginV2.name],
      },
    };
    const mockedCtx = new MockedV2Context(projectSettings);
    const mockedAzureTokenProvider = new MockedAzureTokenProvider();

    const mockedEnvInfo: v2.EnvInfoV2 = {
      envName: "dev",
      config: { manifest: { appName: { short: "test-app" } } },
      state: {
        "fx-resource-appstudio": { tenantId: "tenantId" },
        solution: {
          teamsAppTenantId: "tenantId",
          provisionSucceeded: true,
        },
        "fx-resource-spfx": {},
      },
    };
    const m365AccountName = "m365Name";

    // Act
    const res = await askForProvisionConsentNew(
      mockedCtx,
      mockedAzureTokenProvider,
      mockedEnvInfo as v3.EnvInfoV3,
      false,
      false,
      m365AccountName,
      false,
      "tenantId",
      "subId"
    );

    // Assert
    expect(res.isOk()).equal(true);
  });

  it("cancel", async () => {
    // Arrange
    const projectSettings: ProjectSettings = {
      appName: "my app",
      projectId: uuid.v4(),
      solutionSettings: {
        hostType: HostTypeOptionAzure.id,
        name: "azure",
        version: "1.0",
        activeResourcePlugins: [fehostPluginV2.name, appStudioPluginV2.name, aadPluginV2.name],
      },
    };
    const mockedCtx = new MockedV2Context(projectSettings);
    mockedCtx.userInteraction = new MockUserInteraction();

    const showMessageSpy = mocker
      .stub<any, any>(mockedCtx.userInteraction, "showMessage")
      .callsFake(
        async (
          level: "info" | "warn" | "error",
          message: string,
          modal: boolean,
          ...items: string[]
        ): Promise<Result<string | undefined, FxError>> => {
          return ok("Cancel");
        }
      );

    const mockedAzureTokenProvider = new MockedAzureTokenProvider();

    const mockedEnvInfo: v2.EnvInfoV2 = {
      envName: "dev",
      config: { manifest: { appName: { short: "test-app" } } },
      state: {
        "fx-resource-appstudio": { tenantId: "tenantId" },
        solution: {
          teamsAppTenantId: "tenantId",
          provisionSucceeded: true,
          subscriptionId: "subscriptionId",
          subscriptionName: "subscriptionName",
          tenantId: "tenantId",
        },
        "fx-resource-spfx": {},
      },
    };
    const m365AccountName = "m365Name";

    // Act
    const res = await askForProvisionConsentNew(
      mockedCtx,
      mockedAzureTokenProvider,
      mockedEnvInfo as v3.EnvInfoV3,
      true,
      false,
      m365AccountName,
      false,
      "tenantId",
      "subId"
    );

    // Assert
    expect(showMessageSpy.calledOnce).equal(true);
    expect(res.isErr()).equal(true);
  });

  it("learn more and then provision", async () => {
    // Arrange
    const projectSettings: ProjectSettings = {
      appName: "my app",
      projectId: uuid.v4(),
      solutionSettings: {
        hostType: HostTypeOptionAzure.id,
        name: "azure",
        version: "1.0",
        activeResourcePlugins: [fehostPluginV2.name, appStudioPluginV2.name, aadPluginV2.name],
      },
    };
    const mockedCtx = new MockedV2Context(projectSettings);
    mockedCtx.userInteraction = new MockUserInteraction();

    const showMessageSpy = mocker
      .stub<any, any>(mockedCtx.userInteraction, "showMessage")
      .onFirstCall()
      .returns(ok("Learn more"))
      .onSecondCall()
      .returns(ok("Provision"));

    mocker.stub<any, any>(mockedCtx.userInteraction, "openUrl").returns(ok(true));

    const mockedAzureTokenProvider = new MockedAzureTokenProvider();

    const mockedEnvInfo: v2.EnvInfoV2 = {
      envName: "dev",
      config: { manifest: { appName: { short: "test-app" } } },
      state: {
        "fx-resource-appstudio": { tenantId: "tenantId" },
        solution: {
          teamsAppTenantId: "tenantId",
          provisionSucceeded: true,
          subscriptionId: "subscriptionId",
          subscriptionName: "subscriptionName",
          tenantId: "tenantId",
        },
        "fx-resource-spfx": {},
      },
    };
    const m365AccountName = "m365Name";

    // Act
    const res = await askForProvisionConsentNew(
      mockedCtx,
      mockedAzureTokenProvider,
      mockedEnvInfo as v3.EnvInfoV3,
      true,
      false,
      m365AccountName,
      false,
      "tenantId",
      "subId"
    );

    // Assert
    expect(showMessageSpy.calledTwice).equal(true);
    expect(res.isOk()).equal(true);
  });
});<|MERGE_RESOLUTION|>--- conflicted
+++ resolved
@@ -192,7 +192,6 @@
 const mockedSubscriptionId = "mocked subscription id";
 const mockedTenantId = "mocked tenant id";
 
-<<<<<<< HEAD
 class MyTokenCredential implements TokenCredential {
   getToken(
     scopes: string | string[],
@@ -202,10 +201,7 @@
   }
 }
 
-class MockedAzureTokenProvider implements AzureAccountProvider {
-=======
 export class MockedAzureTokenProvider implements AzureAccountProvider {
->>>>>>> 9304b479
   getAccountCredential(showDialog?: boolean): TokenCredentialsBase {
     throw new Error("Method not implemented.");
   }
