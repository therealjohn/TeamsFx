// Copyright (c) Microsoft Corporation.
// Licensed under the MIT license.
import "mocha";
import {
  match,
  SinonMatcher,
  SinonSandbox,
  SinonStub,
  SinonStubbedInstance,
  SinonStubbedMember,
  StubbableType,
} from "sinon";
import { ApimService } from "../../../../src/component/resource/apim/services/apimService";
import {
  Api,
  ApiCreateOrUpdateOptionalParams,
  ApiCreateOrUpdateResponse,
  ApiManagementClient,
  ApiManagementService,
  ApiManagementServiceCreateOrUpdateOptionalParams,
  ApiManagementServiceCreateOrUpdateResponse,
  ApiManagementServiceGetOptionalParams,
  ApiManagementServiceGetResponse,
  ApiVersionSet,
  ApiVersionSetCreateOrUpdateOptionalParams,
  ApiVersionSetCreateOrUpdateResponse,
  ApiVersionSetGetOptionalParams,
  ApiVersionSetGetResponse,
  ProductApi,
  ProductApiCheckEntityExistsOptionalParams,
  ProductApiCheckEntityExistsResponse,
  ProductApiCreateOrUpdateOptionalParams,
  ProductApiCreateOrUpdateResponse,
} from "@azure/arm-apimanagement";
import { ResourceManagementClient } from "@azure/arm-resources";
import {
  ApiCreateOrUpdateParameter,
  ApiManagementServiceResource,
  ApiVersionSetContract,
} from "@azure/arm-apimanagement/src/models";
import axios, { AxiosInstance } from "axios";
import { IAadInfo } from "../../../../src/component/resource/apim/interfaces/IAadResource";
import { PluginContext } from "@microsoft/teamsfx-api";
<<<<<<< HEAD
import { newEnvInfo } from "../../../../src";
import { AccessToken, GetTokenOptions, TokenCredential } from "@azure/identity";
=======
import { newEnvInfo } from "../../../../src/core/environment";
>>>>>>> 1ee67268

export type StubbedClass<T> = SinonStubbedInstance<T> & T;

export function createSinonStubInstance<T>(
  sandbox: SinonSandbox,
  constructor: StubbableType<T>,
  overrides?: { [K in keyof T]?: SinonStubbedMember<T[K]> }
): StubbedClass<T> {
  const stub = sandbox.createStubInstance<T>(constructor, overrides);
  return stub as unknown as StubbedClass<T>;
}

export const DefaultTestInput = {
  subscriptionId: "test-subscription-id",
  resourceGroup: {
    existing: "test-resource-group-existing",
    new: "test-resource-group-new",
  },
  apimServiceName: {
    existing: "test-service-existing",
    new: "test-service-new",
    error: "test-service-error",
  },
  versionSet: {
    existing: "test-version-set",
    new: "test-version-set-new",
    error: "test-version-set-error",
  },
  apiId: {
    existing: "test-api-id",
    new: "test-api-id-new",
    error: "test-api-id-error",
  },
  productId: {
    existing: "test-product-id",
    new: "test-product-id-new",
    error: "test-product-id-error",
  },
  aadDisplayName: {
    new: "test-aad-display-name-new",
    error: "test-aad-display-name-error",
  },
  aadObjectId: {
    created: "c390324c-7acd-4402-8ae7-dc9486d45cd0",
    new: "test-aad-object-id-new",
    error: "test-aad-object-id-error",
  },
  aadSecretDisplayName: {
    new: "test-aad-secret-display-name-new",
    error: "test-aad-secret-display-name-error",
  },
  aadClientId: {
    new: "test-aad-client-id-new",
    created: "de28501f-3727-4c8a-8782-f4f9ee1b9209",
    error: "test-aad-client-id-error",
  },
};

export const DefaultTestOutput = {
  createAad: {
    id: "c390324c-7acd-4402-8ae7-dc9486d45cd0",
    appId: "de28501f-3727-4c8a-8782-f4f9ee1b9209",
  },
  addSecret: {
    secretText: "test-secret-text",
  },
  getAad: {
    id: "c390324c-7acd-4402-8ae7-dc9486d45cd0",
    appId: "de28501f-3727-4c8a-8782-f4f9ee1b9209",
    displayName: "test-aad-display-name-created",
    requiredResourceAccess: [],
    web: {
      redirectUris: [],
      implicitGrantSettings: { enableIdTokenIssuance: false },
    },
  },
};

export function mockApimService(sandbox: SinonSandbox): {
  apimService: ApimService;
  apiManagementClient: StubbedClass<ApiManagementClient>;
  credential: MockTokenCredentials;
} {
  const apiManagementClient = createSinonStubInstance(sandbox, ApiManagementClient);
  const resourceProviderClient = createSinonStubInstance(sandbox, ResourceManagementClient);
  const credential = new MockTokenCredentials();
  const apimService = new ApimService(
    apiManagementClient,
    resourceProviderClient.providers,
    credential,
    DefaultTestInput.subscriptionId
  );

  return { apimService, apiManagementClient, credential };
}
export type MockApiManagementServiceInput = {
  resourceGroup: {
    new?: string;
    existing: string;
  };
  apimServiceName?: {
    existing?: string;
    error?: string;
  };
};
export function mockApiManagementService(
  sandbox: SinonSandbox,
  mockTestInput: MockApiManagementServiceInput = DefaultTestInput
): any {
  return {
    get: async function (
      resourceGroupName: string,
      serviceName: string,
      options?: ApiManagementServiceGetOptionalParams
    ): Promise<ApiManagementServiceGetResponse> {
      if (serviceName === mockTestInput.apimServiceName?.existing && !resourceGroupName) {
        return {
          name: "name",
          sku: {
            name: "skuName",
            capacity: 12,
          },
          location: "location",
          publisherEmail: "email",
          publisherName: "publisherName",
        };
      } else {
        return {
          name: "name2",
          sku: {
            name: "skuName2",
            capacity: 12,
          },
          location: "location2",
          publisherEmail: "email2",
          publisherName: "publisherName2",
        };
      }
    },
    beginCreateOrUpdateAndWait: async function (
      resourceGroupName: string,
      serviceName: string,
      parameters: ApiManagementServiceResource,
      options?: ApiManagementServiceCreateOrUpdateOptionalParams
    ): Promise<ApiManagementServiceCreateOrUpdateResponse> {
      if (serviceName !== mockTestInput.apimServiceName?.error) {
        return {
          sku: {
            name: "skuName",
            capacity: 12,
          },
          location: "location",
          publisherEmail: "email",
          publisherName: "publisherName",
        };
      } else {
        return {
          sku: {
            name: "skuName2",
            capacity: 12,
          },
          location: "location2",
          publisherEmail: "email2",
          publisherName: "publisherName2",
        };
      }
    },
  };
}

export function mockApiVersionSet(sandbox: SinonSandbox): any {
  return {
    get: async function (
      resourceGroupName: string,
      serviceName: string,
      versionSetId: string,
      options?: ApiVersionSetGetOptionalParams
    ): Promise<ApiVersionSetGetResponse> {
      if (versionSetId === DefaultTestInput.versionSet.existing) {
        return {
          name: "name",
        };
      } else {
        return {};
      }
    },
    createOrUpdate: async function (
      resourceGroupName: string,
      serviceName: string,
      versionSetId: string,
      parameters: ApiVersionSetContract,
      options?: ApiVersionSetCreateOrUpdateOptionalParams
    ): Promise<ApiVersionSetCreateOrUpdateResponse> {
      return {};
    },
  };
}

export function mockApi(sandbox: SinonSandbox): any {
  return {
    beginCreateOrUpdateAndWait: async function (
      resourceGroupName: string,
      serviceName: string,
      apiId: string,
      parameters: ApiCreateOrUpdateParameter,
      options?: ApiCreateOrUpdateOptionalParams
    ): Promise<ApiCreateOrUpdateResponse> {
      if (apiId !== DefaultTestInput.apiId.error) {
        return {
          name: "name",
        };
      } else {
        return {
          name: "name2",
        };
      }
    },
  };
}

export function mockProductApi(sandbox: SinonSandbox): any {
  return {
    createOrUpdate: async function (
      resourceGroupName: string,
      serviceName: string,
      productId: string,
      apiId: string,
      options?: ProductApiCreateOrUpdateOptionalParams
    ): Promise<ProductApiCreateOrUpdateResponse> {
      if (
        productId !== DefaultTestInput.productId.error &&
        apiId !== DefaultTestInput.apiId.error
      ) {
        return {
          name: "name",
        };
      } else {
        return {
          name: "name2",
        };
      }
    },
    checkEntityExists: async function (
      resourceGroupName: string,
      serviceName: string,
      productId: string,
      apiId: string,
      options?: ProductApiCheckEntityExistsOptionalParams
    ): Promise<ProductApiCheckEntityExistsResponse> {
      if (
        productId === DefaultTestInput.productId.existing &&
        apiId === DefaultTestInput.apiId.existing
      ) {
        return {
          body: true,
        };
      } else {
        return {
          body: false,
        };
      }
    },
  };
}

export class MockTokenCredentials implements TokenCredential {
  public async getToken(
    scopes: string | string[],
    options?: GetTokenOptions
  ): Promise<AccessToken | null> {
    return {
      token: "a.eyJ1c2VySWQiOiJ0ZXN0QHRlc3QuY29tIn0=.c",
      expiresOnTimestamp: 1234,
    };
  }
}

export type MockAxiosInput = {
  aadDisplayName?: { error?: string };
  aadObjectId?: { created?: string };
  aadClientId?: { created?: string };
};

export type MockAxiosOutput = {
  createAad?: {
    id: string;
    appId: string;
  };
  addSecret?: {
    secretText: string;
  };
  getAad?: IAadInfo;
};

export function mockAxios(
  sandbox: SinonSandbox,
  mockInput: MockAxiosInput = DefaultTestInput,
  mockOutput: MockAxiosOutput = DefaultTestOutput
): {
  axiosInstance: AxiosInstance;
  requestStub: any;
} {
  const mockAxiosInstance: any = axios.create();
  const requestStub = sandbox.stub(mockAxiosInstance, "request").rejects(UnexpectedInputError);

  // Create AAD (success)
  requestStub
    .withArgs(aadMatcher.createAad.and(match.has("data")))
    .resolves(buildAxiosResponse(mockOutput.createAad ?? DefaultTestOutput.createAad));

  // Create AAD (failed)
  if (mockInput?.aadDisplayName?.error) {
    requestStub
      .withArgs(
        aadMatcher.createAad.and(match.has("data", { displayName: mockInput.aadDisplayName.error }))
      )
      .rejects(buildError({ message: "error" }));
  }

  // Add secret
  requestStub
    .withArgs(aadMatcher.addSecret)
    .resolves(buildAxiosResponse(mockOutput.addSecret ?? DefaultTestOutput.addSecret));
  // Update AAD
  requestStub.withArgs(aadMatcher.updateAad).resolves(buildAxiosResponse({}));

  // Get AAD (not found)
  requestStub.withArgs(aadMatcher.getAad).resolves({});

  // Get AAD (existing)
  if (mockInput?.aadObjectId?.created) {
    requestStub
      .withArgs(
        aadMatcher.getAad.and(match.has("url", `/applications/${mockInput.aadObjectId.created}`))
      )
      .resolves(buildAxiosResponse(mockOutput?.getAad ?? DefaultTestOutput.getAad));
  }

  // Get ServicePrincipal (not found)
  requestStub.withArgs(aadMatcher.getServicePrincipals).resolves(
    buildAxiosResponse({
      value: [],
    })
  );

  // Get ServicePrincipal (existing)
  if (mockInput?.aadClientId?.created) {
    requestStub
      .withArgs(
        aadMatcher.getServicePrincipals.and(
          match.has("url", `/servicePrincipals?$filter=appId eq '${mockInput.aadClientId.created}'`)
        )
      )
      .resolves(
        buildAxiosResponse({
          value: [{}],
        })
      );
  }

  // Create ServicePrincipal
  requestStub.withArgs(aadMatcher.createServicePrincipal).resolves(buildAxiosResponse({}));

  mockAxiosInstance.request = requestStub;
  return { axiosInstance: mockAxiosInstance, requestStub: requestStub };
}

export const aadMatcher = {
  createAad: match.has("method", "post").and(match.has("url", "/applications")),
  addSecret: match
    .has("method", "post")
    .and(urlMatcher(["applications", undefined, "addPassword"])),
  updateAad: match.has("method", "patch").and(urlMatcher(["applications", undefined])),
  getAad: match.has("method", "get").and(urlMatcher(["applications", undefined])),
  getServicePrincipals: match
    .has("method", "get")
    .and(urlMatcher(["servicePrincipals", undefined])),
  createServicePrincipal: match.has("method", "post").and(urlMatcher(["servicePrincipals"])),
  body: (matcher: SinonMatcher | any) => match.has("data", matcher),
};

function urlMatcher(urls: (string | undefined)[]): SinonMatcher {
  return match.has(
    "url",
    match.string.and(
      match((value: string) => {
        const res = value.split(/\/|\?/);
        if (res.length < urls.length + 1) {
          return false;
        }
        for (let i = 0; i < urls.length; ++i) {
          if (urls[i] && res[i + 1] !== urls[i]) {
            return false;
          }
        }
        return true;
      })
    )
  );
}

function buildAxiosResponse(obj: any): any {
  return { data: obj };
}

function buildError(obj: any): Error {
  const error = new Error();
  return Object.assign(error, obj);
}

const UnexpectedInputError = new Error("Unexpected input");

export function mockContext(): PluginContext {
  const pluginContext = {
    config: new Map(),
    envInfo: newEnvInfo(
      undefined,
      undefined,
      new Map([
        [
          "solution",
          new Map([
            ["resourceNameSuffix", Math.random().toString(36).substring(2, 8)],
            ["subscriptionId", "1756abc0-3554-4341-8d6a-46674962ea19"],
            ["resourceGroupName", "apimTest"],
            ["location", "eastus"],
          ]),
        ],
      ])
    ),
    app: {
      name: {
        short: "hello-app",
      },
    },
    projectSettings: { appName: "hello-app" },
  } as unknown as PluginContext;
  return pluginContext;
}<|MERGE_RESOLUTION|>--- conflicted
+++ resolved
@@ -41,12 +41,8 @@
 import axios, { AxiosInstance } from "axios";
 import { IAadInfo } from "../../../../src/component/resource/apim/interfaces/IAadResource";
 import { PluginContext } from "@microsoft/teamsfx-api";
-<<<<<<< HEAD
-import { newEnvInfo } from "../../../../src";
 import { AccessToken, GetTokenOptions, TokenCredential } from "@azure/identity";
-=======
 import { newEnvInfo } from "../../../../src/core/environment";
->>>>>>> 1ee67268
 
 export type StubbedClass<T> = SinonStubbedInstance<T> & T;
 
