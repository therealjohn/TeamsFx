// Copyright (c) Microsoft Corporation.
// Licensed under the MIT license.

import { hooks } from "@feathersjs/hooks/lib";
import { FxError, Inputs, ok, Platform, Result } from "@microsoft/teamsfx-api";
import "mocha";
import * as os from "os";
import * as path from "path";
import sinon from "sinon";
import { setTools } from "../../../src/core/globalVars";
import { MockTools, MockUserInteraction, randomAppName } from "../utils";
import { ProjectVersionCheckerMW } from "../../../src/core/middleware/projectVersionChecker";
import { assert } from "chai";
import mockedEnv, { RestoreFn } from "mocked-env";
import * as v3MigrationUtils from "../../../src/core/middleware/utils/v3MigrationUtils";
import { MetadataV2, MetadataV3, VersionSource } from "../../../src/common/versionMetadata";
import { learnMoreText } from "../../../src/core/middleware/projectMigrator";

describe("Middleware - projectVersionChecker.test", () => {
  const sandbox = sinon.createSandbox();
  let mockTools: MockTools;
  let mockedEnvRestore: RestoreFn;
  beforeEach(function () {
    mockTools = new MockTools();
    setTools(mockTools);
    mockedEnvRestore = mockedEnv({});
  });

  afterEach(function () {
    sandbox.restore();
    mockedEnvRestore();
  });

  // To be removed after TEAMSFX_V3 feature flag is cleaned up
  it("doesn't show update dialog or message", async () => {
    class MyClass {
      async myMethod(inputs: Inputs): Promise<Result<any, FxError>> {
        return ok("");
      }
    }

    hooks(MyClass, {
      myMethod: [ProjectVersionCheckerMW],
    });
    sandbox.stub(v3MigrationUtils, "getProjectVersion").resolves({
      version: MetadataV2.projectMaxVersion,
      source: VersionSource.projectSettings,
    });

    const showMessageFunc = sandbox.stub(mockTools.ui, "showMessage");
    const showLog = sandbox.stub(mockTools.logProvider, "warning");

    const my = new MyClass();
    // no project
    const inputs1: Inputs = { platform: Platform.VSCode };
    await my.myMethod(inputs1);
    const inputs2: Inputs = {
      platform: Platform.CLI,
      projectPath: path.join(os.tmpdir(), randomAppName()),
    };
    await my.myMethod(inputs2);
    assert.isTrue(showMessageFunc.callCount === 0);
    assert.isTrue(showLog.callCount === 0);
  });
  // To be removed after TEAMSFX_V3 feature flag is cleaned up
  it("Show update dialog or message", async () => {
    mockedEnvRestore = mockedEnv({ TEAMSFX_V3: "false" });
    const appName = randomAppName();
    sandbox.stub(v3MigrationUtils, "getProjectVersion").resolves({
      version: MetadataV3.projectVersion,
      source: VersionSource.teamsapp,
    });

    class MyClass {
      async myMethod(inputs: Inputs): Promise<Result<any, FxError>> {
        return ok("");
      }
    }

    hooks(MyClass, {
      myMethod: [ProjectVersionCheckerMW],
    });

    const showMessageFunc = sandbox.stub(mockTools.ui, "showMessage").resolves(ok("Learn more"));
    const showLog = sandbox.stub(mockTools.logProvider, "warning");

    const my = new MyClass();
    const inputs1: Inputs = {
      platform: Platform.VSCode,
      projectPath: path.join(os.tmpdir(), appName),
    };
    const res1 = await my.myMethod(inputs1);
    assert.isTrue(res1.isErr());
    assert.isTrue(showMessageFunc.calledOnce);

    const inputs2: Inputs = {
      platform: Platform.CLI,
      projectPath: path.join(os.tmpdir(), appName),
    };
    const res2 = await my.myMethod(inputs2);
    assert.isTrue(res2.isErr());
    assert.isTrue(showLog.calledOnce);
  });

  it("doesn't show update dialog or message in V3", async () => {
    const restore = mockedEnv({
      TEAMSFX_V3: "true",
    });
    try {
      class MyClass {
        async myMethod(inputs: Inputs): Promise<Result<any, FxError>> {
          return ok("");
        }
      }

      hooks(MyClass, {
        myMethod: [ProjectVersionCheckerMW],
      });

      const showMessageFunc = sandbox.stub(mockTools.ui, "showMessage");
      const showLog = sandbox.stub(mockTools.logProvider, "warning");

      const my = new MyClass();
      // no project
      const inputs1: Inputs = { platform: Platform.VSCode };
      await my.myMethod(inputs1);
      const inputs2: Inputs = {
        platform: Platform.CLI,
        projectPath: path.join(os.tmpdir(), randomAppName()),
      };
      await my.myMethod(inputs2);
      assert.isTrue(showMessageFunc.callCount === 0);
      assert.isTrue(showLog.callCount === 0);
    } finally {
      restore();
    }
  });
  it("Show message in V3 cli", async () => {
    const restore = mockedEnv({
      TEAMSFX_V3: "true",
    });
    try {
      const appName = randomAppName();
      sandbox.stub(v3MigrationUtils, "getProjectVersion").resolves({
        version: "2.0.0",
        source: VersionSource.teamsapp,
      });
      class MyClass {
        async myMethod(inputs: Inputs): Promise<Result<any, FxError>> {
          return ok("");
        }
      }
      hooks(MyClass, {
        myMethod: [ProjectVersionCheckerMW],
      });

      const my = new MyClass();
      const inputs: Inputs = {
        platform: Platform.CLI,
        projectPath: path.join(os.tmpdir(), appName),
      };
      const res = await my.myMethod(inputs);
      assert.isTrue(res.isErr());
    } finally {
      restore();
    }
  });

<<<<<<< HEAD
  it("Show update dialog in V3 vscode", async () => {
=======
  it("Show message in V3 cli", async () => {
>>>>>>> b58d708c
    const restore = mockedEnv({
      TEAMSFX_V3: "true",
    });
    try {
      const appName = randomAppName();
      sandbox.stub(MockUserInteraction.prototype, "openUrl").resolves(ok(true));
      sandbox.stub(mockTools.ui, "showMessage").resolves(ok(learnMoreText));
      sandbox.stub(v3MigrationUtils, "getProjectVersion").resolves({
        version: "2.0.0",
        source: VersionSource.teamsapp,
      });

      class MyClass {
        async myMethod(inputs: Inputs): Promise<Result<any, FxError>> {
          return ok("");
        }
      }

      hooks(MyClass, {
        myMethod: [ProjectVersionCheckerMW],
      });

<<<<<<< HEAD
=======
      const my = new MyClass();
      const inputs: Inputs = {
        platform: Platform.CLI,
        projectPath: path.join(os.tmpdir(), appName),
      };
      const res = await my.myMethod(inputs);
      assert.isTrue(res.isErr());
    } finally {
      restore();
    }
  });

  it("Show update dialog in V3 vscode", async () => {
    const restore = mockedEnv({
      TEAMSFX_V3: "true",
    });
    try {
      const appName = randomAppName();
      sandbox.stub(MockUserInteraction.prototype, "openUrl").resolves(ok(true));
      sandbox.stub(mockTools.ui, "showMessage").resolves(ok(learnMoreText));
      sandbox.stub(v3MigrationUtils, "getProjectVersion").resolves({
        version: "2.0.0",
        source: VersionSource.teamsapp,
      });

      class MyClass {
        async myMethod(inputs: Inputs): Promise<Result<any, FxError>> {
          return ok("");
        }
      }

      hooks(MyClass, {
        myMethod: [ProjectVersionCheckerMW],
      });

>>>>>>> b58d708c
      const my = new MyClass();
      const inputs1: Inputs = {
        platform: Platform.VSCode,
        projectPath: path.join(os.tmpdir(), appName),
      };
      const res = await my.myMethod(inputs1);
      assert.isTrue(res.isErr());
    } finally {
      restore();
    }
  });

  it("Show update dialog in V3 vs", async () => {
    const restore = mockedEnv({
      TEAMSFX_V3: "true",
    });
    try {
      const appName = randomAppName();
      sandbox.stub(MockUserInteraction.prototype, "openUrl").resolves(ok(true));
      sandbox.stub(mockTools.ui, "showMessage").resolves(ok(learnMoreText));
      sandbox.stub(v3MigrationUtils, "getProjectVersion").resolves({
        version: "2.0.0",
        source: VersionSource.teamsapp,
      });

      class MyClass {
        async myMethod(inputs: Inputs): Promise<Result<any, FxError>> {
          return ok("");
        }
      }

      hooks(MyClass, {
        myMethod: [ProjectVersionCheckerMW],
      });

      const my = new MyClass();
      const inputs: Inputs = {
        platform: Platform.VS,
        projectPath: path.join(os.tmpdir(), appName),
      };
      const res = await my.myMethod(inputs);
      assert.isTrue(res.isErr());
    } finally {
      restore();
    }
  });
});<|MERGE_RESOLUTION|>--- conflicted
+++ resolved
@@ -166,11 +166,7 @@
     }
   });
 
-<<<<<<< HEAD
   it("Show update dialog in V3 vscode", async () => {
-=======
-  it("Show message in V3 cli", async () => {
->>>>>>> b58d708c
     const restore = mockedEnv({
       TEAMSFX_V3: "true",
     });
@@ -193,8 +189,6 @@
         myMethod: [ProjectVersionCheckerMW],
       });
 
-<<<<<<< HEAD
-=======
       const my = new MyClass();
       const inputs: Inputs = {
         platform: Platform.CLI,
@@ -207,7 +201,7 @@
     }
   });
 
-  it("Show update dialog in V3 vscode", async () => {
+  it("Show update dialog in V3 vs", async () => {
     const restore = mockedEnv({
       TEAMSFX_V3: "true",
     });
@@ -230,42 +224,6 @@
         myMethod: [ProjectVersionCheckerMW],
       });
 
->>>>>>> b58d708c
-      const my = new MyClass();
-      const inputs1: Inputs = {
-        platform: Platform.VSCode,
-        projectPath: path.join(os.tmpdir(), appName),
-      };
-      const res = await my.myMethod(inputs1);
-      assert.isTrue(res.isErr());
-    } finally {
-      restore();
-    }
-  });
-
-  it("Show update dialog in V3 vs", async () => {
-    const restore = mockedEnv({
-      TEAMSFX_V3: "true",
-    });
-    try {
-      const appName = randomAppName();
-      sandbox.stub(MockUserInteraction.prototype, "openUrl").resolves(ok(true));
-      sandbox.stub(mockTools.ui, "showMessage").resolves(ok(learnMoreText));
-      sandbox.stub(v3MigrationUtils, "getProjectVersion").resolves({
-        version: "2.0.0",
-        source: VersionSource.teamsapp,
-      });
-
-      class MyClass {
-        async myMethod(inputs: Inputs): Promise<Result<any, FxError>> {
-          return ok("");
-        }
-      }
-
-      hooks(MyClass, {
-        myMethod: [ProjectVersionCheckerMW],
-      });
-
       const my = new MyClass();
       const inputs: Inputs = {
         platform: Platform.VS,
