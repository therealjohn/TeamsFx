// Copyright (c) Microsoft Corporation.
// Licensed under the MIT license.

import "mocha";
import * as chai from "chai";
import chaiAsPromised from "chai-as-promised";

import { UserError, Result, ok } from "@microsoft/teamsfx-api";
import * as fs from "fs-extra";
import * as path from "path";

import { LocalEnvManager } from "../../../src/common/local/localEnvManager";
import { DepsInfo, DepsType } from "../../../src/common/deps-checker/depsChecker";
import sinon from "sinon";
import { DotnetChecker } from "../../../src/common/deps-checker/internal/dotnetChecker";
import { NgrokChecker } from "../../../src/common/deps-checker/internal/ngrokChecker";
import { FuncToolChecker } from "../../../src/common/deps-checker/internal/funcToolChecker";
import { DepsCheckerError } from "../../../src/common/deps-checker/depsError";
import mockedEnv, { RestoreFn } from "mocked-env";
import { environmentManager } from "../../../src";

chai.use(chaiAsPromised);

describe("LocalEnvManager", () => {
  const projectSettings0 = {
    appName: "unit-test0",
    projectId: "11111111-1111-1111-1111-111111111111",
    version: "2.0.0",
    programmingLanguage: "javascript",
  };
  const localSettings0 = {
    teamsApp: {
      tenantId: "22222222-2222-2222-2222-222222222222",
      teamsAppId: "33333333-3333-3333-3333-333333333333",
    },
    auth: {
      clientId: "44444444-4444-4444-4444-444444444444",
      // encrypted text: "password-placeholder"
      clientSecret:
        "crypto_025d3c0a85c31e192ff0d8b8d0c9f44e3d5044fa95e642ce6c46d8ee5c4e2ad6b90c3ab385589e7c0d52862898efea47433586f4a14c9f899a7769b3ec73eff372161bbe4b98eb8ba928d58a4ad942bfc880585fe0de737c2f3e5d1a0509e844a4adaf55fa8dd0ecd1e6b3f52dc9812cf6bebb0e",
    },
    frontend: {
      tabDomain: "localhost",
      tabEndpoint: "https://localhost:53000",
    },
  };
  const projectPath = path.resolve(__dirname, "data");
  const configFolder = path.resolve(projectPath, ".fx/configs");
  const localEnvManager = new LocalEnvManager();

  beforeEach(() => {
    fs.ensureDirSync(path.resolve(__dirname, "data"));
  });

  describe("getProjectSettings()", () => {
    it("happy path", async () => {
      await fs.ensureDir(configFolder);
      await fs.writeFile(
        path.resolve(configFolder, "projectSettings.json"),
        JSON.stringify(projectSettings0)
      );

      const projectSettings = await localEnvManager.getProjectSettings(projectPath);

      chai.assert.isDefined(projectSettings);
      chai.assert.equal(projectSettings.appName, "unit-test0");
      chai.assert.equal(projectSettings.projectId, "11111111-1111-1111-1111-111111111111");
      chai.assert.equal(projectSettings.version, "2.0.0");
      chai.assert.equal(projectSettings.programmingLanguage, "javascript");
    });

    it("missing field", async () => {
      await fs.ensureDir(configFolder);
      await fs.writeFile(path.resolve(configFolder, "projectSettings.json"), "{}");

      const projectSettings = await localEnvManager.getProjectSettings(projectPath);

      chai.assert.isDefined(projectSettings);
      chai.assert.isUndefined(projectSettings.appName);
      chai.assert.isDefined(projectSettings.projectId);
    });

    it("missing file", async () => {
      await fs.ensureDir(configFolder);
      await fs.emptyDir(configFolder);

      let error: UserError | undefined = undefined;
      try {
        await localEnvManager.getProjectSettings(projectPath);
      } catch (e: any) {
        error = e as UserError;
      }

      chai.assert.isDefined(error);
      chai.assert.equal(error!.name, "FileNotFoundError");
    });
  });

  describe("getLocalSettings()", () => {
    it("happy path", async () => {
      await fs.ensureDir(configFolder);
      await fs.writeFile(
        path.resolve(configFolder, "projectSettings.json"),
        JSON.stringify(projectSettings0)
      );
      await fs.writeFile(
        path.resolve(configFolder, "localSettings.json"),
        JSON.stringify(localSettings0)
      );

      const projectSettings = await localEnvManager.getProjectSettings(projectPath);
      const localSettings = await localEnvManager.getLocalSettings(projectPath, {
        projectId: projectSettings.projectId,
      });

      chai.assert.isDefined(localSettings);
      chai.assert.isDefined(localSettings!.teamsApp);
      chai.assert.equal(localSettings!.teamsApp.tenantId, "22222222-2222-2222-2222-222222222222");
      chai.assert.equal(localSettings!.teamsApp.teamsAppId, "33333333-3333-3333-3333-333333333333");
      chai.assert.isDefined(localSettings!.auth);
      chai.assert.equal(localSettings!.auth.clientId, "44444444-4444-4444-4444-444444444444");
      chai.assert.equal(localSettings!.auth.clientSecret, "password-placeholder");
      chai.assert.isDefined(localSettings!.frontend);
      chai.assert.equal(localSettings!.frontend.tabDomain, "localhost");
      chai.assert.equal(localSettings!.frontend.tabEndpoint, "https://localhost:53000");
    });

    it("missing field", async () => {
      await fs.ensureDir(configFolder);
      await fs.writeFile(
        path.resolve(configFolder, "projectSettings.json"),
        JSON.stringify(projectSettings0)
      );
      await fs.writeFile(path.resolve(configFolder, "localSettings.json"), "{}");

      const projectSettings = await localEnvManager.getProjectSettings(projectPath);
      const localSettings = await localEnvManager.getLocalSettings(projectPath, {
        projectId: projectSettings.projectId,
      });

      chai.assert.isDefined(localSettings);
      chai.assert.isUndefined(localSettings!.teamsApp);
    });

    it("missing file", async () => {
      await fs.ensureDir(configFolder);
      await fs.emptyDir(configFolder);
      await fs.writeFile(
        path.resolve(configFolder, "projectSettings.json"),
        JSON.stringify(projectSettings0)
      );

      const projectSettings = await localEnvManager.getProjectSettings(projectPath);
      const localSettings = await localEnvManager.getLocalSettings(projectPath, {
        projectId: projectSettings.projectId,
      });

      chai.assert.isUndefined(localSettings);
    });
  });

  const testData: {
    message: string;
    solutionSettings: any;
    pluginSettings?: any;
    depsTypes: DepsType[];
  }[] = [
    {
      message: "tab",
      solutionSettings: {
        name: "fx-solution-azure",
        hostType: "Azure",
        capabilities: ["Tab"],
        activeResourcePlugins: ["fx-resource-simple-auth"],
      },
      depsTypes: [DepsType.AzureNode, DepsType.Dotnet],
    },
    {
      message: "tab without simple auth",
      solutionSettings: {
        name: "fx-solution-azure",
        hostType: "Azure",
        capabilities: ["Tab"],
      },
      depsTypes: [DepsType.AzureNode],
    },
    {
      message: "tab + function",
      solutionSettings: {
        name: "fx-solution-azure",
        hostType: "Azure",
        capabilities: ["Tab"],
        azureResources: ["function"],
        activeResourcePlugins: ["fx-resource-simple-auth"],
      },
      depsTypes: [DepsType.FunctionNode, DepsType.Dotnet, DepsType.FuncCoreTools],
    },
    {
      message: "bot",
      solutionSettings: {
        name: "fx-solution-azure",
        hostType: "Azure",
        capabilities: ["Bot"],
      },
      depsTypes: [DepsType.AzureNode, DepsType.Ngrok],
    },
    {
      message: "tab + bot",
      solutionSettings: {
        name: "fx-solution-azure",
        hostType: "Azure",
        capabilities: ["Tab", "Bot"],
        activeResourcePlugins: ["fx-resource-simple-auth"],
      },
      depsTypes: [DepsType.AzureNode, DepsType.Dotnet, DepsType.Ngrok],
    },
    {
      message: "tab + bot + function",
      solutionSettings: {
        name: "fx-solution-azure",
        hostType: "Azure",
        capabilities: ["Tab", "Bot", "MessagingExtension"],
        azureResources: ["function"],
        activeResourcePlugins: ["fx-resource-simple-auth"],
      },
      depsTypes: [DepsType.FunctionNode, DepsType.Dotnet, DepsType.Ngrok, DepsType.FuncCoreTools],
    },
    {
      message: "spfx",
      solutionSettings: {
        name: "fx-solution-azure",
        hostType: "SPFx",
      },
      depsTypes: [DepsType.SpfxNode],
    },
    {
      message: "azure functions hosted bot",
      solutionSettings: {
        name: "fx-solution-azure",
        hostType: "Azure",
        capabilities: ["Bot"],
      },
      pluginSettings: {
        "fx-resource-bot": {
          "host-type": "azure-functions",
        },
      },
      depsTypes: [DepsType.FunctionNode, DepsType.FuncCoreTools, DepsType.Ngrok],
    },
    {
      message: "app service hosted bot",
      solutionSettings: {
        name: "fx-solution-azure",
        hostType: "Azure",
        capabilities: ["Bot"],
      },
      pluginSettings: {
        "fx-resource-bot": {
          "host-type": "app-service",
        },
      },
      depsTypes: [DepsType.AzureNode, DepsType.Ngrok],
    },
  ];

  describe("getActiveDependencies()", () => {
    const sandbox = sinon.createSandbox();
    let mockedEnvRestore: RestoreFn;

    beforeEach(() => {
      sandbox.restore();
      mockedEnvRestore = mockedEnv({ TEAMSFX_APIV3: "false" });
    });

    afterEach(() => {
      sandbox.restore();
      mockedEnvRestore();
    });

    testData.forEach((data) => {
      it(data.message, async () => {
        const projectSettings = {
          appName: "",
          projectId: "",
          solutionSettings: data.solutionSettings,
          pluginSettings: data.pluginSettings,
        };
        const result = localEnvManager.getActiveDependencies(projectSettings);
        chai.assert.sameDeepMembers(data.depsTypes, result);
      });
    });
  });

<<<<<<< HEAD
=======
  describe("getPortsFromProject()", () => {
    const sandbox = sinon.createSandbox();
    afterEach(() => {
      sandbox.restore();
    });
    it("tab + bot", async () => {
      const projectSettings = {
        appName: "",
        projectId: "",
        programmingLanguage: "javascript",
        solutionSettings: {
          name: "fx-solution-azure",
          hostType: "Azure",
          capabilities: ["Tab", "Bot"],
        },
      };

      const ports = await localEnvManager.getPortsFromProject(projectPath, projectSettings);
      chai.assert.sameMembers(
        ports,
        [53000, 3978, 9239],
        `Expected [53000, 3978, 9239], actual ${ports}`
      );
    });
  });
>>>>>>> 0eb15660
  describe("getLocalEnvInfo()", () => {
    const sandbox = sinon.createSandbox();
    let mockedEnvRestore: RestoreFn;

    beforeEach(() => {
      sandbox.restore();
      mockedEnvRestore = mockedEnv({ TEAMSFX_APIV3: "true" });
    });

    afterEach(() => {
      sandbox.restore();
      mockedEnvRestore();
    });

    it("getLocalEnvInfo() happy path", async () => {
      sandbox.stub(environmentManager, "loadEnvInfo").resolves(
        ok({
          envName: "local",
          config: {},
          state: { solution: { key: "value" } },
        })
      );
      const res = await localEnvManager.getLocalEnvInfo(projectPath, { projectId: "123" });
      chai.assert.isDefined(res);
      chai.assert.deepEqual(res, {
        envName: "local",
        config: {},
        state: { solution: { key: "value" } },
      });
    });
  });
});<|MERGE_RESOLUTION|>--- conflicted
+++ resolved
@@ -291,8 +291,6 @@
     });
   });
 
-<<<<<<< HEAD
-=======
   describe("getPortsFromProject()", () => {
     const sandbox = sinon.createSandbox();
     afterEach(() => {
@@ -318,7 +316,6 @@
       );
     });
   });
->>>>>>> 0eb15660
   describe("getLocalEnvInfo()", () => {
     const sandbox = sinon.createSandbox();
     let mockedEnvRestore: RestoreFn;
