--- conflicted
+++ resolved
@@ -490,14 +490,7 @@
     ConcurrentLockerMW,
     ContextInjectorMW,
   ])
-<<<<<<< HEAD
-  async preCheckYmlAndEnvForVS(
-    inputs: Inputs,
-    ctx?: CoreHookContext
-  ): Promise<Result<Void, FxError>> {
-=======
   async preCheckYmlAndEnvForVS(inputs: Inputs): Promise<Result<Void, FxError>> {
->>>>>>> f4f78249
     const context = createDriverContext(inputs);
     const result = await coordinator.preCheckYmlAndEnvForVS(
       context,
