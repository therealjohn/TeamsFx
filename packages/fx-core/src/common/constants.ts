--- conflicted
+++ resolved
@@ -75,11 +75,8 @@
   static readonly ApiConnect = "TEAMSFX_API_CONNECT_ENABLE";
   static readonly DeployManifest = "TEAMSFX_DEPLOY_MANIFEST";
   static readonly Preview = "TEAMSFX_PREVIEW";
-<<<<<<< HEAD
   static readonly MicrosoftTunneling = "TEAMSFX_MICROSOFT_TUNNELING";
-=======
   static readonly CLIDotNet = "TEAMSFX_CLI_DOTNET";
->>>>>>> 75946b0f
 }
 
 export class ManifestVariables {
