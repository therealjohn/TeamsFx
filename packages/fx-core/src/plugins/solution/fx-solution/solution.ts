--- conflicted
+++ resolved
@@ -2248,10 +2248,7 @@
         )
       );
     }
-<<<<<<< HEAD
-=======
-
->>>>>>> 81e9ca13
+
     let addNewResoruceToProvision = false;
     const notifications: string[] = [];
     const pluginsToScaffold: LoadedPlugin[] = [this.localDebugPlugin];
