--- conflicted
+++ resolved
@@ -12,22 +12,12 @@
 import { SolutionError, SolutionSource } from "./constants";
 export const ResourcePlugins = {
   FrontendPlugin: "FrontendPlugin",
-<<<<<<< HEAD
-  IdentityPlugin: "IdentityPlugin",
-=======
-  FunctionPlugin: "FunctionPlugin",
->>>>>>> d71c938a
   LocalDebugPlugin: "LocalDebugPlugin",
   ApimPlugin: "ApimPlugin",
 };
 
 export const ResourcePluginsV2 = {
   FrontendPlugin: "FrontendPluginV2",
-<<<<<<< HEAD
-  IdentityPlugin: "IdentityPluginV2",
-=======
-  FunctionPlugin: "FunctionPluginV2",
->>>>>>> d71c938a
   LocalDebugPlugin: "LocalDebugPluginV2",
   ApimPlugin: "ApimPluginV2",
 };
