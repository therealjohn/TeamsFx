import {
  v2,
  Inputs,
  FxError,
  Result,
  ok,
  err,
  returnUserError,
  TokenProvider,
  Void,
  SolutionContext,
  returnSystemError,
} from "@microsoft/teamsfx-api";
import {
  getResourceGroupInPortal,
  getStrings,
  isArmSupportEnabled,
  isMultiEnvEnabled,
} from "../../../../common/tools";
import { executeConcurrently } from "./executor";
import {
  combineRecords,
  ensurePermissionRequest,
  extractSolutionInputs,
  getAzureSolutionSettings,
  getSelectedPlugins,
  isAzureProject,
} from "./utils";
import {
  ARM_TEMPLATE_OUTPUT,
  GLOBAL_CONFIG,
  PluginNames,
  SolutionError,
  SOLUTION_PROVISION_SUCCEEDED,
  SUBSCRIPTION_ID,
  SUBSCRIPTION_NAME,
  SolutionSource,
  RESOURCE_GROUP_NAME,
  REMOTE_TEAMS_APP_TENANT_ID,
} from "../constants";
import * as util from "util";
import _, { assign, isUndefined } from "lodash";
import { PluginDisplayName } from "../../../../common/constants";
import { ProvisionContextAdapter } from "./adaptor";
import { CommonQuestions, createNewResourceGroup, fillInCommonQuestions } from "../commonQuestions";
import { deployArmTemplates } from "../arm";
import Container from "typedi";
import { ResourcePluginsV2 } from "../ResourcePluginContainer";
import { EnvInfoV2 } from "@microsoft/teamsfx-api/build/v2";
import { PermissionRequestFileProvider } from "../../../../core/permissionRequest";
import { isV2, isVsCallingCli } from "../../../../core";
import { Constants } from "../../../resource/appstudio/constants";
import { assignJsonInc } from "../../../resource/utils4v2";
import { ResourceManagementClient } from "@azure/arm-resources";

export async function provisionResource(
  ctx: v2.Context,
  inputs: Inputs,
  envInfo: v2.DeepReadonly<v2.EnvInfoV2>,
  tokenProvider: TokenProvider
): Promise<v2.FxResult<v2.SolutionProvisionOutput, FxError>> {
  if (inputs.projectPath === undefined) {
    return new v2.FxFailure(
      returnSystemError(
        new Error("projectPath is undefined"),
        SolutionSource,
        SolutionError.InternelError
      )
    );
  }
  const projectPath: string = inputs.projectPath;

  const azureSolutionSettings = getAzureSolutionSettings(ctx);
  // Just to trigger M365 login before the concurrent execution of provision.
  // Because concurrent exectution of provision may getAccessToken() concurrently, which
  // causes 2 M365 logins before the token caching in common lib takes effect.
  await tokenProvider.appStudioToken.getAccessToken();

  if (isAzureProject(azureSolutionSettings)) {
    if (ctx.permissionRequestProvider === undefined) {
      ctx.permissionRequestProvider = new PermissionRequestFileProvider(inputs.projectPath);
    }
    const result = await ensurePermissionRequest(
      azureSolutionSettings,
      ctx.permissionRequestProvider
    );
    if (result.isErr()) {
      return new v2.FxFailure(result.error);
    }
  }

  const newEnvInfo: EnvInfoV2 = _.cloneDeep(envInfo);
  if (!newEnvInfo.state[GLOBAL_CONFIG]) {
    newEnvInfo.state[GLOBAL_CONFIG] = { output: {}, secrets: {} };
  }
<<<<<<< HEAD
  newEnvInfo.state[GLOBAL_CONFIG]["output"][SOLUTION_PROVISION_SUCCEEDED] = "false";

=======
  newEnvInfo.state[GLOBAL_CONFIG]["output"][SOLUTION_PROVISION_SUCCEEDED] = false;
>>>>>>> 1cdfcf3e
  if (isAzureProject(azureSolutionSettings)) {
    //fill in common questions for solution
    const appName = ctx.projectSetting.appName;
    const contextAdaptor = new ProvisionContextAdapter([ctx, inputs, newEnvInfo, tokenProvider]);
    const res = await fillInCommonQuestions(
      contextAdaptor,
      appName,
      contextAdaptor.envInfo.state,
      tokenProvider.azureAccountProvider,
      await tokenProvider.appStudioToken.getJsonObject()
    );

    if (res.isErr()) {
      return new v2.FxFailure(res.error);
    }

    // contextAdaptor deep-copies original JSON into a map. We need to convert it back.
    const update = contextAdaptor.getEnvStateJson();
    _.assign(newEnvInfo.state, update);
    const consentResult = await askForProvisionConsent(contextAdaptor);
    if (consentResult.isErr()) {
      return new v2.FxFailure(consentResult.error);
    }

    // create resource group if needed
    const commonQuestionResult = res.value as CommonQuestions;
    if (commonQuestionResult.needCreateResourceGroup) {
      const maybeRgName = await createNewResourceGroup(
        tokenProvider.azureAccountProvider!,
        commonQuestionResult.subscriptionId,
        commonQuestionResult.subscriptionName,
        commonQuestionResult.resourceGroupName,
        commonQuestionResult.location,
        ctx.logProvider
      );

      if (maybeRgName.isErr()) {
        return new v2.FxFailure(maybeRgName.error);
      }
    }
  }

  const solutionInputs = extractSolutionInputs(newEnvInfo.state[GLOBAL_CONFIG]["output"]);

  const plugins = getSelectedPlugins(azureSolutionSettings);
  const provisionThunks = plugins
    .filter((plugin) => !isUndefined(plugin.provisionResource))
    .map((plugin) => {
      return {
        pluginName: `${plugin.name}`,
        taskName: "provisionResource",
        thunk: () => {
          if (!newEnvInfo.state[plugin.name]) {
            newEnvInfo.state[plugin.name] = {};
          }
          // eslint-disable-next-line @typescript-eslint/no-non-null-assertion
          return plugin.provisionResource!(
            ctx,
            { ...inputs, ...solutionInputs, projectPath: projectPath },
            { ...newEnvInfo, state: newEnvInfo.state },
            tokenProvider
          );
        },
      };
    });
  // call provisionResources
  ctx.logProvider?.info(
    util.format(getStrings().solution.ProvisionStartNotice, PluginDisplayName.Solution)
  );
  const provisionResult = await executeConcurrently(provisionThunks, ctx.logProvider);
  if (provisionResult.kind === "failure") {
    return provisionResult;
  } else {
    const update = combineRecords(provisionResult.output);
    _.assign(newEnvInfo.state, update);
    if (provisionResult.kind === "partialSuccess") {
      return new v2.FxPartialSuccess(newEnvInfo.state, provisionResult.error);
    }
  }

  ctx.logProvider?.info(
    util.format(getStrings().solution.ProvisionFinishNotice, PluginDisplayName.Solution)
  );

  // call deployArmTemplates
  if (isArmSupportEnabled() && isAzureProject(azureSolutionSettings)) {
    const contextAdaptor = new ProvisionContextAdapter([ctx, inputs, newEnvInfo, tokenProvider]);
    const armDeploymentResult = await deployArmTemplates(contextAdaptor);
    if (armDeploymentResult.isErr()) {
      return new v2.FxPartialSuccess(newEnvInfo.state, armDeploymentResult.error);
    }
    // contextAdaptor deep-copies original JSON into a map. We need to convert it back.
    const update = contextAdaptor.getEnvStateJson();
    _.assign(newEnvInfo.state, update);
  }

  // call aad.setApplicationInContext
  const aadPlugin = Container.get<v2.ResourcePlugin>(ResourcePluginsV2.AadPlugin);
  if (plugins.some((plugin) => plugin.name === aadPlugin.name) && aadPlugin.executeUserTask) {
    const result = await aadPlugin.executeUserTask(
      ctx,
      inputs,
      {
        namespace: `${PluginNames.SOLUTION}/${PluginNames.AAD}`,
        method: "setApplicationInContext",
        params: { isLocal: false },
      },
      {},
      newEnvInfo,
      tokenProvider
    );
    if (result.isErr()) {
      return new v2.FxPartialSuccess(newEnvInfo.state, result.error);
    }
  }

  if (isV2() && isAzureProject(azureSolutionSettings)) {
    solutionInputs.remoteTeamsAppId =
      newEnvInfo.state[PluginNames.APPST]["output"][Constants.TEAMS_APP_ID];
  }
  const configureResourceThunks = plugins
    .filter((plugin) => !isUndefined(plugin.configureResource))
    .map((plugin) => {
      if (!newEnvInfo.state[plugin.name]) {
        newEnvInfo.state[plugin.name] = {};
      }

      return {
        pluginName: `${plugin.name}`,
        taskName: "configureResource",
        thunk: () =>
          // eslint-disable-next-line @typescript-eslint/no-non-null-assertion
          plugin.configureResource!(
            ctx,
            { ...inputs, ...solutionInputs, projectPath: projectPath },
            { ...newEnvInfo, state: newEnvInfo.state },
            tokenProvider
          ),
      };
    });
  //call configResource
  const configureResourceResult = await executeConcurrently(
    configureResourceThunks,
    ctx.logProvider
  );
  ctx.logProvider?.info(
    util.format(getStrings().solution.ConfigurationFinishNotice, PluginDisplayName.Solution)
  );
  if (
    configureResourceResult.kind === "failure" ||
    configureResourceResult.kind === "partialSuccess"
  ) {
    const msg = util.format(getStrings().solution.ProvisionFailNotice, ctx.projectSetting.appName);
    ctx.logProvider.error(msg);
    solutionInputs[SOLUTION_PROVISION_SUCCEEDED] = false;

    if (configureResourceResult.kind === "failure") {
      return configureResourceResult;
    } else {
      return new v2.FxPartialSuccess(newEnvInfo.state, configureResourceResult.error);
    }
  } else {
    if (newEnvInfo.state[GLOBAL_CONFIG] && newEnvInfo.state[GLOBAL_CONFIG][ARM_TEMPLATE_OUTPUT]) {
      delete newEnvInfo.state[GLOBAL_CONFIG][ARM_TEMPLATE_OUTPUT];
    }

    const url = getResourceGroupInPortal(
      solutionInputs.subscriptionId,
      solutionInputs.tenantId,
      solutionInputs.resourceGroupName
    );
    const msg = util.format(
      `Success: ${getStrings().solution.ProvisionSuccessNotice}`,
      ctx.projectSetting.appName
    );
    ctx.logProvider?.info(msg);
    if (url) {
      const title = "View Provisioned Resources";
      ctx.userInteraction.showMessage("info", msg, false, title).then((result) => {
        const userSelected = result.isOk() ? result.value : undefined;
        if (userSelected === title) {
          ctx.userInteraction.openUrl(url);
        }
      });
    } else {
      ctx.userInteraction.showMessage("info", msg, false);
    }
    const update = combineRecords(configureResourceResult.output);
    _.assign(newEnvInfo.state, update);
<<<<<<< HEAD
    newEnvInfo.state[GLOBAL_CONFIG]["output"][SOLUTION_PROVISION_SUCCEEDED] = "true";
=======
    newEnvInfo.state[GLOBAL_CONFIG]["output"][SOLUTION_PROVISION_SUCCEEDED] = true;
    if (!isAzureProject(azureSolutionSettings)) {
      const appStudioTokenJson = await tokenProvider.appStudioToken.getJsonObject();
      newEnvInfo.state[GLOBAL_CONFIG]["output"][REMOTE_TEAMS_APP_TENANT_ID] = (
        appStudioTokenJson as any
      ).tid;
    }
>>>>>>> 1cdfcf3e
    return new v2.FxSuccess(newEnvInfo.state);
  }
}

export async function askForProvisionConsent(ctx: SolutionContext): Promise<Result<Void, FxError>> {
  if (isVsCallingCli()) {
    // Skip asking users for input on VS calling CLI to simplify user interaction.
    return ok(Void);
  }

  const azureToken = await ctx.azureAccountProvider?.getAccountCredentialAsync();

  // Only Azure project requires this confirm dialog
  const username = (azureToken as any).username ? (azureToken as any).username : "";
  const subscriptionId = ctx.envInfo.state.get(GLOBAL_CONFIG)?.get(SUBSCRIPTION_ID) as string;
  const subscriptionName = ctx.envInfo.state.get(GLOBAL_CONFIG)?.get(SUBSCRIPTION_NAME) as string;

  const msg = util.format(
    getStrings().solution.ProvisionConfirmNotice,
    username,
    subscriptionName ? subscriptionName : subscriptionId
  );
  let confirmRes = undefined;
  if (isMultiEnvEnabled()) {
    const msgNew = util.format(
      getStrings().solution.ProvisionConfirmEnvNotice,
      ctx.envInfo.envName,
      username,
      subscriptionName ? subscriptionName : subscriptionId
    );
    confirmRes = await ctx.ui?.showMessage("warn", msgNew, true, "Provision");
  } else {
    confirmRes = await ctx.ui?.showMessage("warn", msg, true, "Provision", "Pricing calculator");
  }

  const confirm = confirmRes?.isOk() ? confirmRes.value : undefined;

  if (confirm !== "Provision") {
    if (confirm === "Pricing calculator") {
      ctx.ui?.openUrl("https://azure.microsoft.com/en-us/pricing/calculator/");
    }

    return err(
      returnUserError(
        new Error(getStrings().solution.CancelProvision),
        SolutionSource,
        getStrings().solution.CancelProvision
      )
    );
  }

  return ok(Void);
}<|MERGE_RESOLUTION|>--- conflicted
+++ resolved
@@ -93,12 +93,7 @@
   if (!newEnvInfo.state[GLOBAL_CONFIG]) {
     newEnvInfo.state[GLOBAL_CONFIG] = { output: {}, secrets: {} };
   }
-<<<<<<< HEAD
-  newEnvInfo.state[GLOBAL_CONFIG]["output"][SOLUTION_PROVISION_SUCCEEDED] = "false";
-
-=======
   newEnvInfo.state[GLOBAL_CONFIG]["output"][SOLUTION_PROVISION_SUCCEEDED] = false;
->>>>>>> 1cdfcf3e
   if (isAzureProject(azureSolutionSettings)) {
     //fill in common questions for solution
     const appName = ctx.projectSetting.appName;
@@ -288,9 +283,6 @@
     }
     const update = combineRecords(configureResourceResult.output);
     _.assign(newEnvInfo.state, update);
-<<<<<<< HEAD
-    newEnvInfo.state[GLOBAL_CONFIG]["output"][SOLUTION_PROVISION_SUCCEEDED] = "true";
-=======
     newEnvInfo.state[GLOBAL_CONFIG]["output"][SOLUTION_PROVISION_SUCCEEDED] = true;
     if (!isAzureProject(azureSolutionSettings)) {
       const appStudioTokenJson = await tokenProvider.appStudioToken.getJsonObject();
@@ -298,7 +290,6 @@
         appStudioTokenJson as any
       ).tid;
     }
->>>>>>> 1cdfcf3e
     return new v2.FxSuccess(newEnvInfo.state);
   }
 }
