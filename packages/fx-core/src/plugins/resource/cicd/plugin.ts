--- conflicted
+++ resolved
@@ -8,7 +8,7 @@
 import { questionNames } from "./questions";
 import { InternalError, NoProjectOpenedError } from "./errors";
 import { Logger } from "./logger";
-import { getLocalizedString } from "../../../common/localizeUtils";
+import { getDefaultString, getLocalizedString } from "../../../common/localizeUtils";
 
 export class CICDImpl {
   public commonProperties: { [key: string]: string } = {};
@@ -32,14 +32,10 @@
     const providerName = inputs[questionNames.Provider];
     const templateNames = inputs[questionNames.Template] as string[];
     if (!envName || !providerName || templateNames.length === 0) {
-<<<<<<< HEAD
-      throw new InternalError(getLocalizedString("error.cicd.PreconditionNotMet"));
-=======
       throw new InternalError([
-        "Some preconditions of inputs are not met.",
-        "Some preconditions of inputs are not met.",
+        getDefaultString("error.cicd.PreconditionNotMet"),
+        getLocalizedString("error.cicd.PreconditionNotMet"),
       ]);
->>>>>>> 2b7854d8
     }
 
     this.commonProperties = {
