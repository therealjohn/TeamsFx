--- conflicted
+++ resolved
@@ -12,7 +12,6 @@
   PluginContext,
   TeamsAppManifest,
   Platform,
-<<<<<<< HEAD
   LogProvider,
   DialogMsg,
   DialogType,
@@ -20,8 +19,6 @@
   ProjectSettings,
   IComposeExtension,
   IBot,
-=======
->>>>>>> 563ff749
 } from "@microsoft/teamsfx-api";
 import { AppStudioClient } from "./appStudio";
 import {
