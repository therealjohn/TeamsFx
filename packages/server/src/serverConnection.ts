--- conflicted
+++ resolved
@@ -20,10 +20,6 @@
   FxCore,
   environmentManager,
   getSideloadingStatus,
-<<<<<<< HEAD
-  isV3Enabled,
-=======
->>>>>>> dev
   listDevTunnels,
 } from "@microsoft/teamsfx-core";
 import { CoreQuestionNames } from "@microsoft/teamsfx-core/build/core/question";
