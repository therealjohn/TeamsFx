--- conflicted
+++ resolved
@@ -110,10 +110,7 @@
       choices: choices,
       hidden: !!(data as any).hide,
       global: false,
-<<<<<<< HEAD
-=======
       type: "string",
->>>>>>> 192995d3
     };
   }
   return {
@@ -286,9 +283,5 @@
       }
     })
     .join("");
-<<<<<<< HEAD
   return colorizedMessage + "\u00A0";
-=======
-  return colorizedMessage;
->>>>>>> 192995d3
 }