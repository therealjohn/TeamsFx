--- conflicted
+++ resolved
@@ -426,7 +426,6 @@
     });
   }
 
-<<<<<<< HEAD
   public async runWithProgress<T>(task: RunnableTask<T>, config: TaskConfig, ...args:any): Promise<Result<T,FxError>> {
     return new Promise(async (resolve) => {
       let lastReport = 0;
@@ -473,35 +472,6 @@
           }
           if(task.isCanceled) 
             resolve(err(UserCancelError));
-=======
-  public async runWithProgress(task: TimeConsumingTask<any>): Promise<RunWithProgressResult> {
-    return new Promise(async resolve => {
-      const startTime = new Date().getTime();
-      const res = task.run();
-      let lastLength = 0;
-      
-      CLILogProvider.necessaryLog(LogLevel.Info, task.name);
-
-      res.then((v:any) => {
-        resolve(v); 
-      }).catch((e:any) => { 
-        resolve({ type: "error", error: UnknownError(e) });
-      });
-
-      while (task.current < task.total && !task.isCanceled) {
-        const inc = task.current - lastLength;
-        if (inc > 0) {
-          const elapsedTime = new Date().getTime() - startTime;
-          const remainingTime = (elapsedTime * (task.total - task.current)) / task.current;
-          CLILogProvider.necessaryLog(
-            LogLevel.Info,
-            `progress: ${Math.round(
-              (task.current * 100) / task.total
-            )} %, remaining time: ${Math.round(remainingTime)} ms 
-            ${task.message !== undefined && task.message !== "" ? "("+task.message+")" : ""}`
-          );
-          lastLength += inc;
->>>>>>> 129d05b4
         }
     );
   }
