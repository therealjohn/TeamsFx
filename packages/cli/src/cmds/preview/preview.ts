// Copyright (c) Microsoft Corporation.
// Licensed under the MIT license.

"use strict";

import * as path from "path";
import * as os from "os";
import * as fs from "fs-extra";
import { Argv } from "yargs";
import {
  assembleError,
  AzureSolutionSettings,
  Colors,
  ConfigFolderName,
  err,
  FxError,
  InputConfigsFolderName,
  Inputs,
  LogLevel,
  ok,
  Platform,
  ProjectSettings,
  ProjectSettingsFileName,
  Result,
  SystemError,
  UnknownError,
  UserCancelError,
  UserError,
} from "@microsoft/teamsfx-api";
import {
  DepsType,
  DepsManager,
  NodeNotSupportedError,
  DepsCheckerError,
  validationSettingsHelpLink,
} from "@microsoft/teamsfx-core/build/common/deps-checker";
import {
  ITaskDefinition,
  loadTeamsFxDevScript,
  LocalEnvManager,
  ProjectSettingsHelper,
  TaskDefinition,
  ProgrammingLanguage,
  getProjectComponents,
  TelemetryContext,
} from "@microsoft/teamsfx-core/build/common/local";
import { environmentManager } from "@microsoft/teamsfx-core/build/core/environment";
import {
  AppStudioScopes,
  getSideloadingStatus,
  isM365AppEnabled,
} from "@microsoft/teamsfx-core/build/common/tools";
import { isExistingTabApp as isExistingTabAppCore } from "@microsoft/teamsfx-core/build/common/projectSettingsHelper";
import { YargsCommand } from "../../yargsCommand";
import * as utils from "../../utils";
import * as commonUtils from "./commonUtils";
import * as constants from "./constants";
import { doctorResult } from "./constants";
import cliLogger from "../../commonlib/log";
import * as errors from "./errors";
import activate from "../../activate";
import { Task, TaskResult } from "./task";
import M365TokenInstance from "../../commonlib/m365Login";
import cliTelemetry, { CliTelemetry } from "../../telemetry/cliTelemetry";
import {
  TelemetryPreviewDevCertStatus,
  TelemetryEvent,
  TelemetryProperty,
  TelemetrySuccess,
} from "../../telemetry/cliTelemetryEvents";
import { ServiceLogWriter } from "./serviceLogWriter";
import CLIUIInstance from "../../userInteraction";
import { cliEnvCheckerLogger } from "./depsChecker/cliLogger";
import { cliEnvCheckerTelemetry } from "./depsChecker/cliTelemetry";
import { URL } from "url";
import { CliDepsChecker } from "./depsChecker/cliChecker";
import { isNgrokCheckerEnabled, isTrustDevCertEnabled } from "./depsChecker/cliUtils";
import { signedOut } from "../../commonlib/common/constant";
import { cliSource } from "../../constants";
import { showInstallAppInTeamsMessage, getTeamsAppInternalId } from "./teamsAppInstallation";
import { NotM365Project } from "./errors";
import * as util from "util";
import { openHubWebClient } from "./launch";
import { localTelemetryReporter } from "./localTelemetryReporter";
import { FolderName } from "@microsoft/teamsfx-core/build/common/local/constants";
import { FxCore } from "@microsoft/teamsfx-core";

enum Checker {
  M365Account = "Microsoft 365 Account",
  LocalCertificate = "Development certificate for localhost",
  Ports = "Ports",
}

const DepsDisplayName = {
  [DepsType.FunctionNode]: "Node.js",
  [DepsType.SpfxNode]: "Node.js",
  [DepsType.AzureNode]: "Node.js",
  [DepsType.Dotnet]: ".NET Core SDK",
  [DepsType.Ngrok]: "Ngrok",
  [DepsType.FuncCoreTools]: "Azure Functions Core Tools",
};

const ProgressMessage: { [key: string]: string } = Object.freeze({
  [Checker.M365Account]: `Checking ${Checker.M365Account}`,
  [Checker.LocalCertificate]: `Checking ${Checker.LocalCertificate}`,
  [Checker.Ports]: `Checking ${Checker.Ports}`,
  [DepsType.FunctionNode]: `Checking ${DepsDisplayName[DepsType.FunctionNode]}`,
  [DepsType.SpfxNode]: `Checking ${DepsDisplayName[DepsType.SpfxNode]}`,
  [DepsType.AzureNode]: `Checking ${DepsDisplayName[DepsType.AzureNode]}`,
  [DepsType.Dotnet]: `Checking and installing ${DepsDisplayName[DepsType.Dotnet]}`,
  [DepsType.Ngrok]: `Checking and installing ${DepsDisplayName[DepsType.Ngrok]}`,
  [DepsType.FuncCoreTools]: `Checking and installing ${DepsDisplayName[DepsType.FuncCoreTools]}`,
});

export default class Preview extends YargsCommand {
  public readonly commandHead = `preview`;
  public readonly command = `${this.commandHead}`;
  public readonly description = "Preview the current application.";

  private backgroundTasks: Task[] = [];
  private readonly telemetryProperties: { [key: string]: string } = {};
  private readonly telemetryMeasurements: { [key: string]: number } = {};
  private serviceLogWriter: ServiceLogWriter | undefined;
  private sharepointSiteUrl: string | undefined;
  public builder(yargs: Argv): Argv<any> {
    if (isM365AppEnabled()) {
      yargs.option("m365-host", {
        description: "Preview the application in Teams, Outlook or Office",
        string: true,
        choices: [constants.Hub.teams, constants.Hub.outlook, constants.Hub.office],
        default: constants.Hub.teams,
      });
    }
    yargs.option("local", {
      description: "Preview the application from local, exclusive with --remote",
      boolean: true,
      default: false,
    });
    yargs.option("remote", {
      description: "Preview the application from remote, exclusive with --local",
      boolean: true,
      default: false,
    });
    yargs.option("folder", {
      description: "Select root folder of the project",
      string: true,
      default: "./",
    });
    yargs.option("browser", {
      description: "Select browser to open Teams web client",
      string: true,
      choices: [constants.Browser.chrome, constants.Browser.edge, constants.Browser.default],
      default: constants.Browser.default,
    });
    yargs.option("browser-arg", {
      description: 'Argument to pass to the browser (e.g. --browser-args="--guest")',
      string: true,
      array: true,
    });
    yargs.option("sharepoint-site", {
      description:
        "SharePoint site URL, like {your-tenant-name}.sharepoint.com [only for SPFx project remote preview]",
      array: false,
      string: true,
    });
    yargs.option("env", {
      description: "Select an existing env for the project",
      string: true,
      default: environmentManager.getDefaultEnvName(),
    });

    return yargs.version(false);
  }

  public async runCommand(args: {
    [argName: string]: boolean | string | string[] | undefined;
  }): Promise<Result<null, FxError>> {
    if (args.local && args.remote) {
      return err(errors.ExclusiveLocalRemoteOptions());
    }
    const previewType = args.remote ? "remote" : "local";

    let hub = args["m365-host"] as constants.Hub;
    // TODO: remove this when TEAMSFX_M365_APP retires
    if (hub === undefined) {
      hub = constants.Hub.teams;
    }

    const browser = args.browser as constants.Browser;

    const browserArguments = args["browser-arg"] as string[];

    // parse sharepoint site url to get workbench url
    if (args["sharepoint-site"]) {
      try {
        let spSite = args["sharepoint-site"] as string;
        if (!spSite.startsWith("https")) {
          spSite = `https://${spSite}`;
        }
        const spWorkbenchHttpsUrl = new URL("_layouts/workbench.aspx", spSite);
        this.sharepointSiteUrl = spWorkbenchHttpsUrl.toString();
      } catch (error: any) {
        return err(errors.InvalidSharePointSiteURL(error));
      }
    }

    const env = args.env as string;

    const workspaceFolder = path.resolve(args.folder as string);
    cliTelemetry.withRootFolder(workspaceFolder);
    this.telemetryProperties[TelemetryProperty.PreviewType] = previewType;
    this.telemetryProperties[TelemetryProperty.PreviewHub] = hub;
    this.telemetryProperties[TelemetryProperty.PreviewBrowser] = browser;
    this.telemetryProperties[TelemetryProperty.PreviewAppId] = utils.getLocalTeamsAppId(
      workspaceFolder
    ) as string;
    this.telemetryProperties[TelemetryProperty.PreviewProjectComponents] =
      (await getProjectComponents(workspaceFolder)) ?? "";

    return await localTelemetryReporter.runWithTelemetryGeneric(
      TelemetryEvent.Preview,
      async () => this.doPreview(workspaceFolder, previewType, browser, browserArguments, hub, env),
      (result: Result<null, FxError>, ctx: TelemetryContext) => {
        // whether on success or failure, send this.telemetryProperties and this.telemetryMeasurements
        Object.assign(ctx.properties, this.telemetryProperties);
        Object.assign(ctx.measurements, this.telemetryMeasurements);
        return result.isErr() ? result.error : undefined;
      },
      this.telemetryProperties
    );
  }

  private async doPreview(
    workspaceFolder: string,
    previewType: string,
    browser: constants.Browser,
    browserArguments: string[],
    hub: constants.Hub,
    env: string
  ): Promise<Result<null, FxError>> {
    try {
      let result: Result<null, FxError>;
      utils.promptSPFxUpgrade(workspaceFolder);
      if (previewType === "local") {
        if (await this.isExistingTabApp(workspaceFolder)) {
          result = await this.localPreviewMinimalApp(workspaceFolder, browser, browserArguments);
        } else {
          result = await this.localPreview(workspaceFolder, hub, browser, browserArguments);
        }
      } else {
        result = await this.remotePreview(workspaceFolder, env, hub, browser, browserArguments);
      }

      if (result.isErr()) {
        throw result.error;
      }

      return ok(null);
    } catch (error: any) {
      await this.terminateTasks();
      return err(error);
    }
  }

  private async localPreview(
    workspaceFolder: string,
    hub: constants.Hub,
    browser: constants.Browser,
    browserArguments: string[] = []
  ): Promise<Result<null, FxError>> {
    const coreResult = await activate();
    if (coreResult.isErr()) {
      return err(coreResult.error);
    }
    const core = coreResult.value;

    const skipNgrok = !(await isNgrokCheckerEnabled());
    const trustDevCert = await isTrustDevCertEnabled();
    const ignoreEnvInfo = false;
    const inputs: Inputs = {
      projectPath: workspaceFolder,
      platform: Platform.CLI,
      ignoreEnvInfo: ignoreEnvInfo, // local debug does not require environments
      checkerInfo: {
        skipNgrok: skipNgrok,
        trustDevCert: trustDevCert,
      },
      env: environmentManager.getLocalEnvName(),
    };

    const localEnvManager = new LocalEnvManager(cliLogger, CliTelemetry.getReporter());
    const projectSettings = await localEnvManager.getProjectSettings(workspaceFolder);

    if (hub !== constants.Hub.teams && !projectSettings.isM365) {
      throw NotM365Project();
    }

    let configResult = undefined;
    const includeFrontend = ProjectSettingsHelper.includeFrontend(projectSettings);
    const includeBackend = ProjectSettingsHelper.includeBackend(projectSettings);
    const includeBot = ProjectSettingsHelper.includeBot(projectSettings);
    const includeSpfx = ProjectSettingsHelper.isSpfx(projectSettings);
    const includeSimpleAuth = ProjectSettingsHelper.includeSimpleAuth(projectSettings);
    const includeFuncHostedBot = ProjectSettingsHelper.includeFuncHostedBot(projectSettings);

    if (hub === constants.Hub.office && !includeFrontend) {
      throw errors.OnlyLaunchPageSupportedInOffice();
    }

    // TODO: move path validation to core
    const spfxRoot = path.join(workspaceFolder, FolderName.SPFx);
    if (includeSpfx && !(await fs.pathExists(spfxRoot))) {
      return err(errors.RequiredPathNotExists(spfxRoot));
    }

    const frontendRoot = path.join(workspaceFolder, FolderName.Frontend);
    if (includeFrontend && !(await fs.pathExists(frontendRoot))) {
      return err(errors.RequiredPathNotExists(frontendRoot));
    }

    const backendRoot = path.join(workspaceFolder, FolderName.Function);
    if (includeBackend && !(await fs.pathExists(backendRoot))) {
      return err(errors.RequiredPathNotExists(backendRoot));
    }

    const botRoot = path.join(workspaceFolder, FolderName.Bot);
    if (includeBot && !(await fs.pathExists(botRoot))) {
      return err(errors.RequiredPathNotExists(botRoot));
    }

    if (includeSpfx) {
      return this.spfxPreview(
        workspaceFolder,
        browser,
        "https://localhost:5432/workbench",
        browserArguments
      );
    }

    const depsManager = new DepsManager(cliEnvCheckerLogger, cliEnvCheckerTelemetry);
    const prereqsResult = await localTelemetryReporter.runWithTelemetry(
      TelemetryEvent.PreviewPrerequisites,
      async () => {
        // check node
        const nodeRes = await this.checkNode(includeBackend, includeFuncHostedBot, depsManager);
        if (nodeRes.isErr()) {
          return err(nodeRes.error);
        }

        // check account
        const accountRes = await this.checkM365Account(
          localEnvManager,
          workspaceFolder,
          projectSettings
        );
        if (accountRes.isErr()) {
          return err(accountRes.error);
        }

        // check cert
        if (includeFrontend) {
          const certRes = await this.resolveLocalCertificate(localEnvManager);
          if (certRes.isErr()) {
            return err(certRes.error);
          }
        }

        // check deps
        const envCheckerResult = await this.handleDependences(
          projectSettings,
          localEnvManager,
          depsManager
        );
        if (envCheckerResult.isErr()) {
          return err(envCheckerResult.error);
        }

        /* === check ports === */
        const portsRes = await this.checkPorts(workspaceFolder);
        if (portsRes.isErr()) {
          return portsRes;
        }

        return ok(undefined);
      }
    );
    if (prereqsResult.isErr()) {
      return err(prereqsResult.error);
    }

    // clear background tasks
    this.backgroundTasks = [];
    // init service log writer
    this.serviceLogWriter = new ServiceLogWriter();
    await this.serviceLogWriter.init();

    /* === start ngrok === */
    if (includeBot && !skipNgrok) {
      const result = await this.startNgrok(workspaceFolder, depsManager);
      if (result.isErr()) {
        return result;
      }
    }

    /* === prepare dev env === */
    let result = await this.prepareDevEnv(
      core,
      inputs,
      workspaceFolder,
      includeFrontend,
      includeBackend,
      includeBot,
      depsManager
    );
    if (result.isErr()) {
      return result;
    }

    this.telemetryProperties[TelemetryProperty.PreviewAppId] = utils.getLocalTeamsAppId(
      workspaceFolder
    ) as string;

    /* === start services === */
    const programmingLanguage = projectSettings.programmingLanguage as string;
    if (programmingLanguage === undefined || programmingLanguage.length === 0) {
      return err(errors.MissingProgrammingLanguageSetting());
    }

    result = await this.startServices(
      workspaceFolder,
      programmingLanguage,
      includeFrontend,
      includeBackend,
      includeBot,
      includeFuncHostedBot,
      depsManager,
      includeSimpleAuth
    );
    if (result.isErr()) {
      return result;
    }

    /* === get local teams app id === */
    // re-load local settings
    let tenantId = undefined;
    let localTeamsAppId = undefined;
    let localBotId = undefined;
    configResult = await core.getProjectConfig(inputs);
    if (configResult.isErr()) {
      return err(configResult.error);
    }
    const config = configResult.value;
    tenantId = config?.config
      ?.get(constants.solutionPluginName)
      ?.get(constants.teamsAppTenantIdConfigKey) as string;
    localTeamsAppId = config?.config
      ?.get(constants.appstudioPluginName)
      ?.get(constants.remoteTeamsAppIdConfigKey);
    localBotId = config?.config
      ?.get(constants.botPluginName)
      ?.get(constants.botIdConfigKey) as string;

    if (localTeamsAppId === undefined || localTeamsAppId.length === 0) {
      return err(errors.TeamsAppIdNotExists());
    }

    // launch Teams
    if (hub === constants.Hub.teams) {
      await openHubWebClient(
        includeFrontend,
        tenantId,
        localTeamsAppId,
        constants.Hub.teams,
        browser,
        browserArguments,
        this.telemetryProperties
      );
      return ok(null);
    }

    // launch Outlook or Office
    if (CLIUIInstance.interactive) {
      const botOutlookChannelLink = localBotId
        ? await commonUtils.getBotOutlookChannelLink(
            workspaceFolder,
            environmentManager.getLocalEnvName(),
            undefined,
            localBotId
          )
        : undefined;

      const shouldContinue = await showInstallAppInTeamsMessage(
        true,
        tenantId,
        localTeamsAppId,
        botOutlookChannelLink,
        browser,
        browserArguments
      );
      if (shouldContinue) {
        const internalId = await getTeamsAppInternalId(localTeamsAppId);
        if (internalId) {
          await openHubWebClient(
            includeFrontend,
            tenantId,
            internalId,
            hub,
            browser,
            browserArguments,
            this.telemetryProperties
          );
          cliLogger.necessaryLog(LogLevel.Warning, constants.m365TenantHintMessage);
          cliLogger.necessaryLog(LogLevel.Warning, constants.waitCtrlPlusC);
        }
      } else {
        return err(UserCancelError);
      }
    } else {
      const internalId = await getTeamsAppInternalId(localTeamsAppId);
      if (internalId) {
        await openHubWebClient(
          includeFrontend,
          tenantId,
          internalId,
          hub,
          browser,
          browserArguments,
          this.telemetryProperties
        );
        cliLogger.necessaryLog(
          LogLevel.Warning,
          util.format(constants.installApp.nonInteractive.manifestChanges, "--local")
        );
        cliLogger.necessaryLog(LogLevel.Warning, constants.m365TenantHintMessage);
        cliLogger.necessaryLog(LogLevel.Warning, constants.waitCtrlPlusC);
      } else {
        cliLogger.necessaryLog(
          LogLevel.Warning,
          util.format(constants.installApp.nonInteractive.notInstalled, "--local")
        );
      }
    }

    return ok(null);
  }

  private checkPorts(workspaceFolder: string): Promise<Result<null, FxError>> {
    return localTelemetryReporter.runWithTelemetry(
      TelemetryEvent.PreviewPrereqsCheckPorts,
      async (ctx: TelemetryContext) => {
        const portsBar = CLIUIInstance.createProgressBar(Checker.Ports, 1);
        await portsBar.start(ProgressMessage[Checker.Ports]);
        await portsBar.next(ProgressMessage[Checker.Ports]);
        const portsInUse = await commonUtils.getPortsInUse(workspaceFolder);
        if (portsInUse.length > 0) {
          ctx.properties[TelemetryProperty.PreviewPortsInUse] = JSON.stringify(portsInUse);
          await portsBar.end(false);
          return err(errors.PortsAlreadyInUse(portsInUse));
        }
        await portsBar.end(true);
        return ok(null);
      }
    );
  }

  private async spfxPreviewSetup(workspaceFolder: string): Promise<Result<null, FxError>> {
    // init service log writer
    this.serviceLogWriter = new ServiceLogWriter();
    await this.serviceLogWriter.init();

    // run npm install for spfx
    const spfxInstallTask = this.prepareTask(
      TaskDefinition.spfxInstall(workspaceFolder),
      constants.spfxInstallStartMessage
    );

    let result = await spfxInstallTask.task.wait(spfxInstallTask.startCb, spfxInstallTask.stopCb);
    if (result.isErr()) {
      return err(result.error);
    }

    // run gulp trust-dev-cert
    const gulpCertTask = this.prepareTask(
      TaskDefinition.gulpCert(workspaceFolder),
      constants.gulpCertStartMessage
    );

    result = await gulpCertTask.task.wait(gulpCertTask.startCb, gulpCertTask.stopCb);
    if (result.isErr()) {
      return err(result.error);
    }

    // run gulp serve
    const gulpServeTask = this.prepareTask(
      TaskDefinition.gulpServe(workspaceFolder),
      constants.gulpServeStartMessage
    );

    result = await gulpServeTask.task.waitFor(
      constants.gulpServePattern,
      gulpServeTask.startCb,
      gulpServeTask.stopCb,
      undefined,
      this.serviceLogWriter,
      cliLogger
    );
    if (result.isErr()) {
      return err(result.error);
    }
    return ok(null);
  }

  private async openSPFxWebClient(
    browser: constants.Browser,
    url: string,
    browserArguments: string[] = []
  ): Promise<Result<null, FxError>> {
    cliTelemetry.sendTelemetryEvent(
      TelemetryEvent.PreviewSPFxOpenBrowserStart,
      this.telemetryProperties
    );

    const previewBar = CLIUIInstance.createProgressBar(constants.previewSPFxTitle, 1);
    await previewBar.start(constants.previewSPFxStartMessage);
    await previewBar.next(constants.previewSPFxStartMessage);
    try {
      await commonUtils.openBrowser(browser, url, browserArguments);
    } catch {
      const error = errors.OpeningBrowserFailed(browser);
      cliTelemetry.sendTelemetryErrorEvent(
        TelemetryEvent.PreviewSPFxOpenBrowser,
        error,
        this.telemetryProperties
      );
      cliLogger.necessaryLog(LogLevel.Warning, constants.openBrowserHintMessage);
      cliLogger.necessaryLog(LogLevel.Warning, constants.waitCtrlPlusC);
      await previewBar.end(false);
      return ok(null);
    }

    await previewBar.end(true);
    const message = [
      {
        content: `preview url: `,
        color: Colors.WHITE,
      },
      {
        content: url,
        color: Colors.BRIGHT_CYAN,
      },
    ];
    cliLogger.necessaryLog(LogLevel.Info, utils.getColorizedString(message));

    cliTelemetry.sendTelemetryEvent(TelemetryEvent.PreviewSPFxOpenBrowser, {
      ...this.telemetryProperties,
      [TelemetryProperty.Success]: TelemetrySuccess.Yes,
    });

    cliLogger.necessaryLog(LogLevel.Warning, constants.waitCtrlPlusC);
    return ok(null);
  }

  private async spfxPreview(
    workspaceFolder: string,
    browser: constants.Browser,
    url: string,
    browserArguments: string[] = []
  ): Promise<Result<null, FxError>> {
    {
      const result = await this.spfxPreviewSetup(workspaceFolder);
      if (result.isErr()) {
        return err(result.error);
      }
    }
    {
      const result = await this.openSPFxWebClient(browser, url, browserArguments);
      if (result.isErr()) {
        return err(result.error);
      }
    }
    return ok(null);
  }

  private async localPreviewMinimalApp(
    workspaceFolder: string,
    browser: constants.Browser,
    browserArguments: string[] = []
  ): Promise<Result<null, FxError>> {
    const coreResult = await activate();
    if (coreResult.isErr()) {
      return err(coreResult.error);
    }
    const core = coreResult.value;

    const inputs: Inputs = {
      projectPath: workspaceFolder,
      platform: Platform.CLI,
      env: environmentManager.getLocalEnvName(),
    };

    /* === register teams app === */
    const result = await core.localDebug(inputs);
    if (result.isErr()) {
      return err(result.error);
    }

    return await this.remotePreview(
      workspaceFolder,
      environmentManager.getLocalEnvName(),
      constants.Hub.teams,
      browser,
      browserArguments
    );
  }

  private async isExistingTabApp(workspacePath: string): Promise<boolean> {
    const projectSettingsPath = path.resolve(
      workspacePath,
      `.${ConfigFolderName}`,
      InputConfigsFolderName,
      ProjectSettingsFileName
    );

    if (await fs.pathExists(projectSettingsPath)) {
      const projectSettings = await fs.readJson(projectSettingsPath);
      return isExistingTabAppCore(projectSettings);
    } else {
      return false;
    }
  }

  private async remotePreview(
    workspaceFolder: string,
    env: string,
    hub: constants.Hub,
    browser: constants.Browser,
    browserArguments: string[] = []
  ): Promise<Result<null, FxError>> {
    /* === get remote teams app id === */
    const coreResult = await activate(workspaceFolder);
    if (coreResult.isErr()) {
      return err(coreResult.error);
    }
    const core = coreResult.value;

    const inputs: Inputs = {
      projectPath: workspaceFolder,
      platform: Platform.CLI,
      env: env,
    };

    const configResult = await core.getProjectConfig(inputs);
    if (configResult.isErr()) {
      return err(configResult.error);
    }
    const config = configResult.value;

    if (hub !== constants.Hub.teams && !config?.settings?.isM365) {
      throw NotM365Project();
    }

    const activeResourcePlugins =
      (config?.settings?.solutionSettings as AzureSolutionSettings)?.activeResourcePlugins ?? [];
    const includeFrontend = activeResourcePlugins.some(
      (pluginName) => pluginName === constants.frontendHostingPluginName
    );
    const includeBot = activeResourcePlugins.some(
      (pluginName) => pluginName === constants.botPluginName
    );
    if (hub === constants.Hub.office && !includeFrontend) {
      throw errors.OnlyLaunchPageSupportedInOffice();
    }
    const includeSpfx = activeResourcePlugins.some(
      (pluginName) => pluginName === constants.spfxPluginName
    );
    if (includeSpfx) {
      if (!this.sharepointSiteUrl) {
        return err(errors.NoUrlForSPFxRemotePreview());
      }
      return this.spfxPreview(workspaceFolder, browser, this.sharepointSiteUrl, browserArguments);
    }

    const tenantId = config?.config
      ?.get(constants.solutionPluginName)
      ?.get(constants.teamsAppTenantIdConfigKey) as string;

    const remoteTeamsAppId: string = config?.config
<<<<<<< HEAD
      ?.get("app-manifest")
=======
      ?.get(constants.appstudioPluginName)
>>>>>>> b496c52c
      ?.get(constants.remoteTeamsAppIdConfigKey);
    if (remoteTeamsAppId === undefined || remoteTeamsAppId.length === 0) {
      return err(errors.PreviewWithoutProvision());
    }

    // launch Teams
    if (hub === constants.Hub.teams) {
      await openHubWebClient(
        includeFrontend,
        tenantId,
        remoteTeamsAppId,
        hub,
        browser,
        browserArguments,
        this.telemetryProperties
      );
      return ok(null);
    }

    // launch Outlook or Office
    if (CLIUIInstance.interactive) {
      const botOutlookChannelLink = includeBot
        ? await commonUtils.getBotOutlookChannelLink(workspaceFolder, env, config, undefined)
        : undefined;
      const shouldContinue = await showInstallAppInTeamsMessage(
        false,
        tenantId,
        remoteTeamsAppId,
        botOutlookChannelLink,
        browser,
        browserArguments
      );
      if (shouldContinue) {
        const internalId = await getTeamsAppInternalId(remoteTeamsAppId);
        if (internalId) {
          await openHubWebClient(
            includeFrontend,
            tenantId,
            internalId,
            hub,
            browser,
            browserArguments,
            this.telemetryProperties
          );
        }
      } else {
        return err(UserCancelError);
      }
    } else {
      const internalId = await getTeamsAppInternalId(remoteTeamsAppId);
      if (internalId) {
        await openHubWebClient(
          includeFrontend,
          tenantId,
          internalId,
          hub,
          browser,
          browserArguments,
          this.telemetryProperties
        );
        cliLogger.necessaryLog(
          LogLevel.Warning,
          util.format(constants.installApp.nonInteractive.manifestChanges, "--remote")
        );
      } else {
        cliLogger.necessaryLog(
          LogLevel.Warning,
          util.format(constants.installApp.nonInteractive.notInstalled, "--remote")
        );
      }
    }

    return ok(null);
  }

  private async startNgrok(
    workspaceFolder: string,
    depsManager: DepsManager
  ): Promise<Result<null, FxError>> {
    // bot npm install
    const botInstallTask = this.prepareTask(
      TaskDefinition.botInstall(workspaceFolder),
      constants.botInstallStartMessage
    );
    let result = await botInstallTask?.task.wait(botInstallTask?.startCb, botInstallTask?.stopCb);
    if (result.isErr()) {
      return err(errors.PreviewCommandFailed([result.error]));
    }

    // start ngrok
    const ngrok = (await depsManager.getStatus([DepsType.Ngrok]))[0];
    const ngrokBinFolders = ngrok.details.binFolders;
    const ngrokStartTask = this.prepareTask(
      TaskDefinition.ngrokStart(workspaceFolder, false, ngrokBinFolders),
      constants.ngrokStartStartMessage
    );
    result = await ngrokStartTask.task.waitFor(
      constants.ngrokStartPattern,
      ngrokStartTask.startCb,
      ngrokStartTask.stopCb,
      undefined,
      this.serviceLogWriter
    );
    if (result.isErr()) {
      return err(errors.PreviewCommandFailed([result.error]));
    }
    return ok(null);
  }

  private prepareDevEnv(
    core: FxCore,
    inputs: Inputs,
    workspaceFolder: string,
    includeFrontend: boolean,
    includeBackend: boolean,
    includeBot: boolean,
    depsManager: DepsManager
  ): Promise<Result<null, FxError>> {
    return localTelemetryReporter.runWithTelemetry(TelemetryEvent.PreviewPrepareDevEnv, () =>
      this._prepareDevEnv(
        core,
        inputs,
        workspaceFolder,
        includeFrontend,
        includeBackend,
        includeBot,
        depsManager
      )
    );
  }

  private async _prepareDevEnv(
    core: FxCore,
    inputs: Inputs,
    workspaceFolder: string,
    includeFrontend: boolean,
    includeBackend: boolean,
    includeBot: boolean,
    depsManager: DepsManager
  ): Promise<Result<null, FxError>> {
    const frontendInstallTask = includeFrontend
      ? this.prepareTask(
          TaskDefinition.frontendInstall(workspaceFolder),
          constants.frontendInstallStartMessage
        )
      : undefined;

    const backendInstallTask = includeBackend
      ? this.prepareTask(
          TaskDefinition.backendInstall(workspaceFolder),
          constants.backendInstallStartMessage
        )
      : undefined;

    const dotnet = (await depsManager.getStatus([DepsType.Dotnet]))[0];
    const dotnetExecPath = dotnet.command;
    const backendExtensionsInstallTask = includeBackend
      ? this.prepareTask(
          TaskDefinition.backendExtensionsInstall(workspaceFolder, dotnetExecPath),
          constants.backendExtensionsInstallStartMessage
        )
      : undefined;

    const botInstallTask = includeBot
      ? this.prepareTask(
          TaskDefinition.botInstall(workspaceFolder),
          constants.botInstallStartMessage
        )
      : undefined;

    const results = await Promise.all([
      core.localDebug(inputs),
      frontendInstallTask?.task.wait(frontendInstallTask.startCb, frontendInstallTask.stopCb),
      backendInstallTask?.task.wait(backendInstallTask.startCb, backendInstallTask.stopCb),
      backendExtensionsInstallTask?.task.wait(
        backendExtensionsInstallTask.startCb,
        backendExtensionsInstallTask.stopCb
      ),
      botInstallTask?.task.wait(botInstallTask.startCb, botInstallTask.stopCb),
    ]);
    const fxErrors: FxError[] = [];
    for (const result of results) {
      if (result?.isErr()) {
        fxErrors.push(result.error);
      }
    }
    if (fxErrors.length > 0) {
      return err(errors.PreviewCommandFailed(fxErrors));
    }
    return ok(null);
  }

  /**
   * Create a promise that run tasks sequentially.
   * @param tasks The tasks to run
   * @returns An array of the results if all tasks succeed, or the FxError of the first failed task.
   *          Tasks after the first failed tasks will not be executed
   * Example:
   *  sequatialTasks(t1, t2, t3)
   *
   *  If t1 succeeds and t2 fails, the result is the error of t2, and t3 is never executed.
   *  If they all succeed, the result is [t1Result, t2Result, t3Result].
   */
  public static async sequentialTasks<T>(
    ...tasks: (() => Promise<Result<T, FxError>> | undefined)[]
  ): Promise<Result<(T | undefined)[], FxError>> {
    const results: (T | undefined)[] = [];
    for (const createTask of tasks) {
      const result = await createTask();
      if (result) {
        if (result.isErr()) {
          return err(result.error);
        } else {
          results.push(result.value);
        }
      } else {
        results.push(undefined);
      }
    }
    return ok(results);
  }

  public async createBotTasksForStartServices(
    workspaceFolder: string,
    programmingLanguage: string,
    includeBot: boolean,
    includeFuncHostedBot: boolean,
    localEnv: { [key: string]: string } | undefined,
    funcEnv: { [key: string]: string } | undefined
  ): Promise<(Promise<Result<unknown, FxError>> | undefined)[]> {
    // The following task logic aligns with the vscode extension.
    // Bot task order:
    //  - for legacy bot: botStart
    //  - for func hosted bot: [botWatch (ts only) -> botStart] | botAzurite
    // "|" for concurrent
    // "->" for sequential
    let botTaskPromises: (Promise<Result<unknown, FxError>> | undefined)[] = [];
    if (includeBot) {
      const hasTeamsFxDevScript =
        (await loadTeamsFxDevScript(path.join(workspaceFolder, FolderName.Bot))) !== undefined;
      const botWatchTask =
        includeFuncHostedBot && programmingLanguage === ProgrammingLanguage.typescript
          ? hasTeamsFxDevScript
            ? this.prepareTaskNext(
                TaskDefinition.funcHostedBotWatch(workspaceFolder),
                constants.botWatchStartMessage,
                true
              )
            : this.prepareTask(
                TaskDefinition.funcHostedBotWatch(workspaceFolder),
                constants.botWatchStartMessage,
                commonUtils.getBotLocalEnv(localEnv)
              )
          : undefined;
      const botStartTask = includeFuncHostedBot
        ? // For func hosted bot, always use the new task (prepareTaskNext).
          this.prepareTaskNext(
            TaskDefinition.funcHostedBotStart(workspaceFolder),
            constants.botStartStartMessageNext,
            false,
            funcEnv
          )
        : hasTeamsFxDevScript
        ? this.prepareTaskNext(
            TaskDefinition.botStart(workspaceFolder, programmingLanguage, true),
            constants.botStartStartMessageNext,
            false
          )
        : this.prepareTask(
            TaskDefinition.botStart(workspaceFolder, programmingLanguage, true),
            constants.botStartStartMessage,
            commonUtils.getBotLocalEnv(localEnv)
          );

      const botAzuriteTask = this.prepareTask(
        TaskDefinition.funcHostedBotAzurite(workspaceFolder),
        constants.botWatchStartMessage
      );

      botTaskPromises = [
        Preview.sequentialTasks(
          () =>
            botWatchTask?.task.waitFor(
              constants.funcHostedBotWatchPattern,
              botWatchTask.startCb,
              botWatchTask.stopCb,
              undefined,
              this.serviceLogWriter
            ),
          () =>
            botStartTask?.task.waitFor(
              includeFuncHostedBot
                ? constants.funcHostedBotStartPattern
                : constants.botStartPattern,
              botStartTask.startCb,
              botStartTask.stopCb,
              30000,
              this.serviceLogWriter
            )
        ),
        includeFuncHostedBot
          ? botAzuriteTask?.task.waitFor(
              constants.funcHostedBotAzuritePattern,
              botAzuriteTask?.startCb,
              botAzuriteTask?.stopCb,
              30000,
              this.serviceLogWriter
            )
          : undefined,
      ];
    }

    return botTaskPromises;
  }

  private startServices(
    workspaceFolder: string,
    programmingLanguage: string,
    includeFrontend: boolean,
    includeBackend: boolean,
    includeBot: boolean,
    includeFuncHostedBot: boolean,
    depsManager: DepsManager,
    includeSimpleAuth?: boolean
  ): Promise<Result<null, FxError>> {
    return localTelemetryReporter.runWithTelemetry(TelemetryEvent.PreviewStartServices, () =>
      this._startServices(
        workspaceFolder,
        programmingLanguage,
        includeFrontend,
        includeBackend,
        includeBot,
        includeFuncHostedBot,
        depsManager,
        includeSimpleAuth
      )
    );
  }

  private async _startServices(
    workspaceFolder: string,
    programmingLanguage: string,
    includeFrontend: boolean,
    includeBackend: boolean,
    includeBot: boolean,
    includeFuncHostedBot: boolean,
    depsManager: DepsManager,
    includeSimpleAuth?: boolean
  ): Promise<Result<null, FxError>> {
    const localEnv = await commonUtils.getLocalEnv(workspaceFolder);

    const frontendStartTask = includeFrontend
      ? (await loadTeamsFxDevScript(path.join(workspaceFolder, FolderName.Frontend))) !== undefined
        ? this.prepareTaskNext(
            TaskDefinition.frontendStart(workspaceFolder),
            constants.frontendStartStartMessageNext,
            false
          )
        : this.prepareTask(
            TaskDefinition.frontendStart(workspaceFolder),
            constants.frontendStartStartMessage,
            commonUtils.getFrontendLocalEnv(localEnv)
          )
      : undefined;

    const dotnet = (await depsManager.getStatus([DepsType.Dotnet]))[0];
    const authStartTask =
      includeFrontend && includeSimpleAuth
        ? this.prepareTask(
            TaskDefinition.authStart(dotnet.command, commonUtils.getAuthServicePath(localEnv)),
            constants.authStartStartMessage,
            commonUtils.getAuthLocalEnv(localEnv)
          )
        : undefined;

    const func = (await depsManager.getStatus([DepsType.FuncCoreTools]))[0];
    const funcCommand = func.command;
    let funcEnv = undefined;
    if (func.details.binFolders !== undefined) {
      funcEnv = {
        PATH: `${path.delimiter}${func.details.binFolders.join(path.delimiter)}${path.delimiter}${
          process.env.PATH
        }${path.delimiter}`,
      };
    }
    const backendStartTask = includeBackend
      ? (await loadTeamsFxDevScript(path.join(workspaceFolder, FolderName.Function))) !== undefined
        ? this.prepareTaskNext(
            TaskDefinition.backendStart(workspaceFolder, programmingLanguage, funcCommand, true),
            constants.backendStartStartMessageNext,
            false,
            funcEnv
          )
        : this.prepareTask(
            TaskDefinition.backendStart(workspaceFolder, programmingLanguage, funcCommand, true),
            constants.backendStartStartMessage,
            commonUtils.getBackendLocalEnv(localEnv)
          )
      : undefined;
    const backendWatchTask =
      includeBackend && programmingLanguage === ProgrammingLanguage.typescript
        ? (await loadTeamsFxDevScript(path.join(workspaceFolder, FolderName.Function))) !==
          undefined
          ? this.prepareTaskNext(
              TaskDefinition.backendWatch(workspaceFolder),
              constants.backendWatchStartMessageNext,
              true
            )
          : this.prepareTask(
              TaskDefinition.backendWatch(workspaceFolder),
              constants.backendWatchStartMessage,
              commonUtils.getBackendLocalEnv(localEnv)
            )
        : undefined;

    // For TypeScript projects, backendStart depends on backendWatch.
    // backendStart runs `func start ...` which uses `bot/{funcName}/function.json`,
    //  which refers to the JavaScript files built from TypeScript files.
    // As a result, running backendStart before backendWatch succeeds will result in JavaScript file not found error.
    const backendTaskPromise = Preview.sequentialTasks(
      () =>
        backendStartTask?.task.waitFor(
          constants.backendStartPattern,
          backendStartTask.startCb,
          backendStartTask.stopCb,
          undefined,
          this.serviceLogWriter
        ),
      () =>
        backendWatchTask?.task.waitFor(
          constants.backendWatchPattern,
          backendWatchTask.startCb,
          backendWatchTask.stopCb,
          undefined,
          this.serviceLogWriter
        )
    );

    const botTaskPromises = await this.createBotTasksForStartServices(
      workspaceFolder,
      programmingLanguage,
      includeBot,
      includeFuncHostedBot,
      localEnv,
      funcEnv
    );

    const results = await Promise.all([
      frontendStartTask?.task.waitFor(
        constants.frontendStartPattern,
        frontendStartTask.startCb,
        frontendStartTask.stopCb,
        undefined,
        this.serviceLogWriter
      ),
      authStartTask?.task.waitFor(
        constants.authStartPattern,
        authStartTask.startCb,
        authStartTask.stopCb,
        undefined,
        this.serviceLogWriter
      ),
      backendTaskPromise,
      ...botTaskPromises,
    ]);
    const fxErrors: FxError[] = [];
    for (const result of results) {
      if (result?.isErr()) {
        fxErrors.push(result.error);
      }
    }
    if (fxErrors.length > 0) {
      return err(errors.PreviewCommandFailed(fxErrors));
    }
    return ok(null);
  }

  private async terminateTasks(): Promise<void> {
    for (const task of this.backgroundTasks) {
      await task.terminate();
    }
    this.backgroundTasks = [];
  }

  private async handleDependences(
    projectSettings: ProjectSettings,
    localEnvManager: LocalEnvManager,
    depsManager: DepsManager
  ): Promise<Result<null, FxError>> {
    return localTelemetryReporter.runWithTelemetry(
      TelemetryEvent.PreviewPrereqsCheckDependencies,
      async (ctx: TelemetryContext): Promise<Result<null, FxError>> => {
        let shouldContinue = true;
        const availableDeps = localEnvManager.getActiveDependencies(projectSettings);
        const enabledDeps = await CliDepsChecker.getEnabledDeps(
          availableDeps.filter((dep) => !CliDepsChecker.getNodeDeps().includes(dep))
        );

        const telemetryCheckResults: { [key: string]: unknown } = {};

        for (const dep of enabledDeps) {
          const bar = CLIUIInstance.createProgressBar(DepsDisplayName[dep], 1);
          await bar.start(ProgressMessage[dep]);
          await bar.next(ProgressMessage[dep]);
          const depStatus = (
            await depsManager.ensureDependencies([dep], {
              fastFail: false,
              doctor: true,
            })
          )[0];

          let result;
          let summaryMsg;

          if (depStatus.isInstalled) {
            result = true;
            summaryMsg = depStatus.details.binFolders
              ? `${depStatus.name} (installed at ${depStatus.details.binFolders?.[0]})`
              : DepsDisplayName[dep];
          } else {
            result = false;
            summaryMsg = depStatus.error ? depStatus.error.message : DepsDisplayName[dep];
          }
          shouldContinue = shouldContinue && result;
          await bar.next(summaryMsg);
          await bar.end(result);

          let errorCode = undefined;
          let errorType = undefined;
          if (depStatus.error instanceof DepsCheckerError) {
            cliLogger.necessaryLog(LogLevel.Warning, depStatus.error.message);
            errorCode = depStatus.error?.name;
            // Since DepsCheckerError is not FxError, assume user error for now.
            errorType = "user";
          }
          if (depStatus.error && depStatus.error.helpLink) {
            cliLogger.necessaryLog(
              LogLevel.Warning,
              doctorResult.HelpLink.split("@Link").join(depStatus.error.helpLink)
            );
          }

          telemetryCheckResults[depStatus.name] = {
            result: result,
            name: depStatus.name,
            type: depStatus.type,
            isInstalled: depStatus.isInstalled,

            source: cliSource,
            errorCode: errorCode,
            errorType: errorType,
          };
        }
        this.telemetryProperties[TelemetryProperty.PreviewCheckResults] =
          JSON.stringify(telemetryCheckResults);
        ctx.properties[TelemetryProperty.PreviewCheckResults] =
          JSON.stringify(telemetryCheckResults);

        if (!shouldContinue) {
          return err(errors.DependencyCheckerFailed());
        }

        return ok(null);
      }
    );
  }

  private checkNode(
    hasBackend: boolean,
    hasFuncHostedBot: boolean,
    depsManager: DepsManager
  ): Promise<Result<null, FxError>> {
    return localTelemetryReporter.runWithTelemetry(TelemetryEvent.PreviewPrereqsCheckNode, () =>
      this._checkNode(hasBackend, hasFuncHostedBot, depsManager)
    );
  }

  private async _checkNode(
    hasBackend: boolean,
    hasFuncHostedBot: boolean,
    depsManager: DepsManager
  ): Promise<Result<null, FxError>> {
    const node = hasBackend || hasFuncHostedBot ? DepsType.FunctionNode : DepsType.AzureNode;
    if (!(await CliDepsChecker.isEnabled(node))) {
      return ok(null);
    }

    const nodeBar = CLIUIInstance.createProgressBar(DepsDisplayName[node], 1);
    await nodeBar.start(ProgressMessage[node]);

    let nodeStatus;
    let result = true;
    let summaryMsg = doctorResult.NodeSuccess;
    let helpLink = undefined;
    let isNode12Installed = false;

    try {
      nodeStatus = (
        await depsManager.ensureDependencies([node], {
          fastFail: false,
          doctor: true,
        })
      )[0];

      if (!nodeStatus.isInstalled) {
        summaryMsg = doctorResult.NodeNotFound;
        result = false;
        if (nodeStatus.error) {
          helpLink = nodeStatus.error.helpLink;
        }
        if (nodeStatus.error instanceof NodeNotSupportedError) {
          const node12Version = "v12";
          const supportedVersions = nodeStatus?.details.supportedVersions
            .map((v) => "v" + v)
            .join(" ,");
          summaryMsg = doctorResult.NodeNotSupported.split("@CurrentVersion")
            .join(nodeStatus?.details.installVersion)
            .split("@SupportedVersions")
            .join(supportedVersions);

          if (nodeStatus.details.installVersion?.includes(node12Version)) {
            isNode12Installed = true;
            const bypass =
              hasBackend || hasFuncHostedBot
                ? doctorResult.BypassNode12AndFunction
                : doctorResult.BypassNode12;
            summaryMsg = `${summaryMsg}${os.EOL}${bypass
              .split("@Link")
              .join(validationSettingsHelpLink)}`;
          }
        }
      }
    } catch (err) {
      result = false;
      summaryMsg = doctorResult.NodeNotFound;
    }

    await nodeBar.next(summaryMsg);
    await nodeBar.end(result);
    if (!result) {
      cliLogger.necessaryLog(LogLevel.Info, doctorResult.InstallNode);
      if (isNode12Installed) {
        cliLogger.necessaryLog(LogLevel.Info, doctorResult.Node12MatchFunction);
      }
      return err(errors.PrerequisitesValidationNodejsError("Node.js checker failed.", helpLink));
    }

    return ok(null);
  }

  private checkM365Account(
    localEnvManager: LocalEnvManager,
    projectPath: string,
    projectSettings: ProjectSettings
  ): Promise<Result<null, FxError>> {
    return localTelemetryReporter.runWithTelemetry(
      TelemetryEvent.PreviewPrereqsCheckM365Account,
      () => this._checkM365Account(localEnvManager, projectPath, projectSettings)
    );
  }

  private async _checkM365Account(
    localEnvManager: LocalEnvManager,
    projectPath: string,
    projectSettings: ProjectSettings
  ): Promise<Result<null, FxError>> {
    let result = true;
    let summaryMsg = `${Checker.M365Account}`;
    let error = undefined;
    const accountBar = CLIUIInstance.createProgressBar(Checker.M365Account, 1);
    await accountBar.start(ProgressMessage[Checker.M365Account]);
    await accountBar.next(ProgressMessage[Checker.M365Account]);
    let loginHint = undefined;
    let tenantId = undefined;
    try {
      let loginStatusRes = await M365TokenInstance.getStatus({ scopes: AppStudioScopes });
      let token = loginStatusRes.isOk() ? loginStatusRes.value.token : undefined;
      if (loginStatusRes.isOk() && loginStatusRes.value.status === signedOut) {
        const tokenRes = await M365TokenInstance.getAccessToken({
          scopes: AppStudioScopes,
          showDialog: true,
        });
        token = tokenRes.isOk() ? tokenRes.value : undefined;
        loginStatusRes = await M365TokenInstance.getStatus({ scopes: AppStudioScopes });
      }

      if (token === undefined) {
        result = false;
        summaryMsg = doctorResult.NotSignIn;
      } else {
        const isSideloadingEnabled = await getSideloadingStatus(token);
        if (isSideloadingEnabled === false) {
          // sideloading disabled
          result = false;
          summaryMsg = doctorResult.SideLoadingDisabled;
        }
      }

      const tokenObject = loginStatusRes.isOk() ? loginStatusRes.value.accountInfo : undefined;
      if (tokenObject && tokenObject.upn) {
        loginHint = tokenObject.upn;
      }

      if (tokenObject && tokenObject.tid) {
        tenantId = tokenObject.tid;
      }
    } catch (err: any) {
      result = false;
      error = this.assembleError(err, cliSource);
    }

    if (result && loginHint) {
      summaryMsg = doctorResult.SignInSuccess.split("@account").join(`${loginHint}`);
    }
    await accountBar.next(summaryMsg);
    await accountBar.end(result);

    if (!result) {
      return error ? err(error) : err(errors.PrerequisitesValidationM365AccountError(summaryMsg));
    }

    if (tenantId) {
      const localEnv = await localEnvManager.getLocalEnvInfo(projectPath, {
        projectId: projectSettings.projectId,
      });

      if (
        localEnv &&
        localEnv.state["solution"] &&
        localEnv.state["solution"]["teamsAppTenantId"] &&
        localEnv.state["solution"]["teamsAppTenantId"] !== tenantId
      ) {
        cliLogger.necessaryLog(LogLevel.Warning, constants.m365SwitchedMessage);
      }
    }

    return ok(null);
  }

  private async resolveLocalCertificate(
    localEnvManager: LocalEnvManager
  ): Promise<Result<null, FxError>> {
    return localTelemetryReporter.runWithTelemetry(
      TelemetryEvent.PreviewPrereqsCheckCert,
      async (ctx: TelemetryContext) => {
        let result = true;
        let summaryMsg;
        let error = undefined;
        const certBar = CLIUIInstance.createProgressBar(Checker.LocalCertificate, 1);
        await certBar.start(ProgressMessage[Checker.LocalCertificate]);
        await certBar.next(ProgressMessage[Checker.LocalCertificate]);
        try {
          const trustDevCert = await isTrustDevCertEnabled();
          const localCertResult = await localEnvManager.resolveLocalCertificate(trustDevCert);
          // trust cert telemetry properties
          ctx.properties[TelemetryProperty.PreviewDevCertStatus] = !trustDevCert
            ? TelemetryPreviewDevCertStatus.Disabled
            : localCertResult.alreadyTrusted
            ? TelemetryPreviewDevCertStatus.AlreadyTrusted
            : localCertResult.isTrusted
            ? TelemetryPreviewDevCertStatus.Trusted
            : TelemetryPreviewDevCertStatus.NotTrusted;
          if (localCertResult.isTrusted === false) {
            result = false;
            error = localCertResult.error;
          } else if (typeof localCertResult.isTrusted === "undefined") {
            summaryMsg = doctorResult.SkipTrustingCert;
          }
        } catch (err: any) {
          result = false;
          error = assembleError(err);
        }

        await certBar.next(summaryMsg);
        await certBar.end(result);
        if (!result && error) {
          return err(error);
        }
        return ok(null);
      }
    );
  }

  private prepareTask(
    taskDefinition: ITaskDefinition,
    startMessage: string,
    env?: { [key: string]: string }
  ): {
    task: Task;
    startCb: (taskTitle: string, background: boolean) => Promise<void>;
    stopCb: (
      taskTitle: string,
      background: boolean,
      result: TaskResult,
      serviceLogWriter?: ServiceLogWriter
    ) => Promise<FxError | null>;
  } {
    const taskEnv = env ?? taskDefinition.env;
    const task = new Task(
      taskDefinition.name,
      taskDefinition.isBackground,
      taskDefinition.command,
      taskDefinition.args,
      {
        shell: taskDefinition.execOptions.needCmd
          ? "cmd.exe"
          : taskDefinition.execOptions.needShell,
        cwd: taskDefinition.cwd,
        env: taskEnv ? commonUtils.mergeProcessEnv(taskEnv) : undefined,
      }
    );
    const bar = CLIUIInstance.createProgressBar(taskDefinition.name, 1);
    const startCb = commonUtils.createTaskStartCb(bar, startMessage, this.telemetryProperties);
    const stopCb = commonUtils.createTaskStopCb(bar, this.telemetryProperties);
    if (taskDefinition.isBackground) {
      this.backgroundTasks.push(task);
    }
    return { task: task, startCb: startCb, stopCb: stopCb };
  }

  private prepareTaskNext(
    taskDefinition: ITaskDefinition,
    startMessage: string,
    isWatchTask: boolean,
    env?: { [key: string]: string }
  ): {
    task: Task;
    startCb: (taskTitle: string, background: boolean) => Promise<void>;
    stopCb: (
      taskTitle: string,
      background: boolean,
      result: TaskResult,
      serviceLogWriter?: ServiceLogWriter
    ) => Promise<FxError | null>;
  } {
    const taskEnv = env ?? taskDefinition.env;
    const task = new Task(
      taskDefinition.name,
      taskDefinition.isBackground,
      isWatchTask ? "npm run watch:teamsfx" : "npm run dev:teamsfx",
      taskDefinition.args,
      {
        shell: taskDefinition.execOptions.needCmd
          ? "cmd.exe"
          : taskDefinition.execOptions.needShell,
        cwd: taskDefinition.cwd,
        env: taskEnv ? commonUtils.mergeProcessEnv(taskEnv) : undefined,
      }
    );
    const bar = CLIUIInstance.createProgressBar(taskDefinition.name, 1);
    const startCb = commonUtils.createTaskStartCb(bar, startMessage, this.telemetryProperties);
    const stopCb = commonUtils.createTaskStopCb(bar, this.telemetryProperties);
    if (taskDefinition.isBackground) {
      this.backgroundTasks.push(task);
    }
    return { task: task, startCb: startCb, stopCb: stopCb };
  }

  private assembleError(e: any, source?: string): FxError {
    if (e instanceof UserError || e instanceof SystemError) return e;
    if (!source) source = "unknown";
    const type = typeof e;
    if (type === "string") {
      return new UnknownError(source, e as string);
    } else if (e instanceof Error) {
      const err = e as Error;
      const fxError = new SystemError({ error: err, source });
      fxError.stack = err.stack;
      return fxError;
    } else {
      return new UnknownError(source, JSON.stringify(e));
    }
  }
}<|MERGE_RESOLUTION|>--- conflicted
+++ resolved
@@ -785,11 +785,7 @@
       ?.get(constants.teamsAppTenantIdConfigKey) as string;
 
     const remoteTeamsAppId: string = config?.config
-<<<<<<< HEAD
-      ?.get("app-manifest")
-=======
       ?.get(constants.appstudioPluginName)
->>>>>>> b496c52c
       ?.get(constants.remoteTeamsAppIdConfigKey);
     if (remoteTeamsAppId === undefined || remoteTeamsAppId.length === 0) {
       return err(errors.PreviewWithoutProvision());
