--- conflicted
+++ resolved
@@ -2,10 +2,7 @@
 import * as vscode from "vscode";
 import * as sinon from "sinon";
 import * as handlers from "../../../src/handlers";
-<<<<<<< HEAD
-=======
 import * as StringResources from "../../../src/resources/Strings.json";
->>>>>>> 40fb8e4b
 import {
   Inputs,
   Platform,
@@ -33,10 +30,7 @@
 import { ext } from "../../../src/extensionVariables";
 import { Uri } from "vscode";
 import * as envTree from "../../../src/envTree";
-<<<<<<< HEAD
-=======
 import * as extTelemetryEvents from "../../../src/telemetry/extTelemetryEvents";
->>>>>>> 40fb8e4b
 
 suite("handlers", () => {
   test("getWorkspacePath()", () => {
@@ -82,11 +76,7 @@
       sinon.stub(handlers, "core").value(new MockCore());
       const sendTelemetryEventFunc = sinon.stub(ExtTelemetry, "sendTelemetryEvent");
       sinon.stub(ExtTelemetry, "sendTelemetryErrorEvent");
-<<<<<<< HEAD
-      sinon.stub(ExtTelemetry, "dispose");
-=======
       const disposeFunc = sinon.stub(ExtTelemetry, "dispose");
->>>>>>> 40fb8e4b
       const createProject = sinon.spy(handlers.core, "createProject");
       const executeCommandFunc = sinon.stub(vscode.commands, "executeCommand");
 
@@ -509,7 +499,7 @@
       sinon.stub(ExtTelemetry, "sendTelemetryEvent");
       const openTextDocument = sinon
         .stub(vscode.workspace, "openTextDocument")
-        .returns(new Promise<vscode.TextDocument>((resolve) => {}));
+        .returns(new Promise<vscode.TextDocument>((resolve) => { }));
       sinon
         .stub(vscode.workspace, "workspaceFolders")
         .returns([{ uri: { fsPath: "c:\\manifestTestFolder" } }]);
@@ -528,7 +518,7 @@
       sinon.stub(ExtTelemetry, "sendTelemetryEvent");
       const openTextDocument = sinon
         .stub(vscode.workspace, "openTextDocument")
-        .returns(new Promise<vscode.TextDocument>((resolve) => {}));
+        .returns(new Promise<vscode.TextDocument>((resolve) => { }));
       sinon
         .stub(vscode.workspace, "workspaceFolders")
         .returns([{ uri: { fsPath: "c:\\manifestTestFolder" } }]);
